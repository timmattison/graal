--- conflicted
+++ resolved
@@ -41,14 +41,9 @@
 suite = {
   "mxversion" : "5.189.0",
   "name" : "truffle",
-<<<<<<< HEAD
-  "version": "1.0.0-rc7",
-  "release" : True,
-=======
   "version": "1.0.0-rc8",
   "release" : False,
   "groupId" : "org.graalvm.truffle",
->>>>>>> 118a21f0
   "sourceinprojectwhitelist" : [],
   "url" : "http://openjdk.java.net/projects/graal",
   "developer" : {
