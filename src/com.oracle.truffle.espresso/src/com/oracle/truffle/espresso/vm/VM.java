--- conflicted
+++ resolved
@@ -58,14 +58,10 @@
 import java.util.function.Supplier;
 import java.util.logging.Level;
 
-<<<<<<< HEAD
 import com.oracle.truffle.api.nodes.DirectCallNode;
 import com.oracle.truffle.espresso.substitutions.GuestCall;
-import com.oracle.truffle.espresso.impl.Field;
-=======
 import org.graalvm.collections.EconomicMap;
 import org.graalvm.collections.Equivalence;
->>>>>>> b373f364
 import org.graalvm.options.OptionValues;
 
 import com.oracle.truffle.api.CompilerDirectives;
@@ -317,24 +313,9 @@
 
     @VmImpl
     @JniImpl
-<<<<<<< HEAD
-    public void JVM_ArrayCopy(@SuppressWarnings("unused") Object ignored, @Host(Object.class) StaticObject src, int srcPos, @Host(Object.class) StaticObject dest, int destPos, int length) {
-        try {
-            if (src.isArray() && dest.isArray()) {
-                System.arraycopy((src).unwrap(), srcPos, dest.unwrap(), destPos, length);
-            } else {
-                assert src.getClass().isArray();
-                assert dest.getClass().isArray();
-                System.arraycopy(src, srcPos, dest, destPos, length);
-            }
-        } catch (Exception e) {
-            throw getMeta().throwExFromHost(e);
-        }
-=======
     public static void JVM_ArrayCopy(@SuppressWarnings("unused") @Host(Class/* <System> */.class) StaticObject ignored,
                     @Host(Object.class) StaticObject src, int srcPos, @Host(Object.class) StaticObject dest, int destPos, int length) {
         Target_java_lang_System.arraycopy(src, srcPos, dest, destPos, length);
->>>>>>> b373f364
     }
 
     @VmImpl
@@ -392,34 +373,15 @@
             @CompilerDirectives.CompilationFinal private VMSubstitutor subst = null;
 
             @Override
-<<<<<<< HEAD
             public Object call(Object... args) {
                 boolean isJni = m.isJni();
                 try {
-
-                    // Substitute raw pointer by proper `this` reference.
-                    // System.err.print("Call DEFINED method: " + m.getName() +
-                    // Arrays.toString(shiftedArgs));
                     if (subst == null) {
                         CompilerDirectives.transferToInterpreterAndInvalidate();
                         subst = m.create(getMeta());
                     }
                     return subst.invoke(VM.this, args);
-                } catch (EspressoException e) {
-                    if (isJni) {
-                        jniEnv.getThreadLocalPendingException().set(e.getException());
-                        return defaultValue(m.returnType());
-                    }
-                    throw EspressoError.shouldNotReachHere(e);
-                } catch (StackOverflowError | OutOfMemoryError e) {
-=======
-            @TruffleBoundary
-            public Object call(Object... args) {
-                boolean isJni = m.isJni();
-                try {
-                    return m.invoke(VM.this, args);
                 } catch (EspressoException | StackOverflowError | OutOfMemoryError e) {
->>>>>>> b373f364
                     if (isJni) {
                         // This will most likely SOE again. Nothing we can do about that
                         // unfortunately.
@@ -524,17 +486,11 @@
 
     @SuppressWarnings("unused")
     @VmImpl
-<<<<<<< HEAD
     @TruffleBoundary
-    public static int AttachCurrentThread(long penvPtr, long argsPtr) {
-        System.err.println("AttachCurrentThread!!! " + penvPtr + " " + Thread.currentThread());
-        return JniEnv.JNI_OK;
-=======
     public static int AttachCurrentThread(@Word long penvPtr, @Word long argsPtr) {
         VMLogger.warning("Calling AttachCurrentThread! " + penvPtr + " " + Thread.currentThread());
         EspressoLanguage.getCurrentContext().createThread(Thread.currentThread());
         return JNI_OK;
->>>>>>> b373f364
     }
 
     @VmImpl
@@ -560,12 +516,8 @@
      */
     @SuppressWarnings("unused")
     @VmImpl
-<<<<<<< HEAD
     @TruffleBoundary
-    public int GetEnv(long vmPtr_, long envPtr, int version) {
-=======
     public int GetEnv(@Word long vmPtr_, @Word long envPtr, int version) {
->>>>>>> b373f364
         // TODO(peterssen): Check the thread is attached, and that the VM pointer matches.
         assert getJavaVM() == vmPtr_;
         LongBuffer buf = directByteBuffer(envPtr, 1, JavaKind.Long).asLongBuffer();
@@ -645,12 +597,8 @@
 
     @VmImpl
     @JniImpl
-<<<<<<< HEAD
     public @Host(StackTraceElement.class) StaticObject JVM_GetStackTraceElement(@Host(Throwable.class) StaticObject self, int index,
                     @GuestCall DirectCallNode StackTraceElement_init) {
-=======
-    public @Host(StackTraceElement.class) StaticObject JVM_GetStackTraceElement(@Host(Throwable.class) StaticObject self, int index) {
->>>>>>> b373f364
         Meta meta = getMeta();
         if (index < 0) {
             throw Meta.throwException(meta.java_lang_IndexOutOfBoundsException);
@@ -667,11 +615,7 @@
         }
         int bci = stackElement.getBCI();
 
-<<<<<<< HEAD
         StackTraceElement_init.call(
-=======
-        meta.java_lang_StackTraceElement_init.invokeDirect(
->>>>>>> b373f364
                         /* this */ ste,
                         /* declaringClass */ meta.toGuestString(MetaUtil.internalNameToJava(method.getDeclaringKlass().getType().toString(), true, true)),
                         /* methodName */ meta.toGuestString(method.getName()),
@@ -805,13 +749,9 @@
 
     @TruffleBoundary
     @VmImpl
-<<<<<<< HEAD
     @TruffleBoundary
-    public long JVM_LoadLibrary(String name) {
-=======
     public @Word long JVM_LoadLibrary(String name) {
         VMLogger.fine(String.format("JVM_LoadLibrary: '%s'", name));
->>>>>>> b373f364
         try {
             TruffleObject lib = NativeLibrary.loadLibrary(Paths.get(name));
             java.lang.reflect.Field f = lib.getClass().getDeclaredField("handle");
@@ -827,23 +767,15 @@
 
     @TruffleBoundary
     @VmImpl
-<<<<<<< HEAD
     @TruffleBoundary
-    public static void JVM_UnloadLibrary(@SuppressWarnings("unused") long handle) {
-=======
     public static void JVM_UnloadLibrary(@SuppressWarnings("unused") @Word long handle) {
->>>>>>> b373f364
         // TODO(peterssen): Do unload the library.
         VMLogger.severe(String.format("JVM_UnloadLibrary: %x was not unloaded!", handle));
     }
 
     @VmImpl
-<<<<<<< HEAD
     @TruffleBoundary
-    public long JVM_FindLibraryEntry(long libHandle, String name) {
-=======
     public @Word long JVM_FindLibraryEntry(@Word long libHandle, String name) {
->>>>>>> b373f364
         if (libHandle == 0) {
             VMLogger.warning(String.format("JVM_FindLibraryEntry from default/global namespace (0): %s", name));
             return 0L;
@@ -973,15 +905,10 @@
     public int JVM_GetArrayLength(@Host(Object.class) StaticObject array) {
         try {
             return Array.getLength(MetaUtil.unwrapArrayOrNull(array));
-<<<<<<< HEAD
-        } catch (IllegalArgumentException | NullPointerException e) {
-            throw getMeta().throwExFromHost(e);
-=======
         } catch (IllegalArgumentException e) {
             throw Meta.throwExceptionWithMessage(getMeta().java_lang_IllegalArgumentException, e.getMessage());
         } catch (NullPointerException e) {
             throw getMeta().throwNullPointerException();
->>>>>>> b373f364
         }
     }
 
