/*
 * Copyright (c) 2018, 2018, Oracle and/or its affiliates. All rights reserved.
 * DO NOT ALTER OR REMOVE COPYRIGHT NOTICES OR THIS FILE HEADER.
 *
 * This code is free software; you can redistribute it and/or modify it
 * under the terms of the GNU General Public License version 2 only, as
 * published by the Free Software Foundation.
 *
 * This code is distributed in the hope that it will be useful, but WITHOUT
 * ANY WARRANTY; without even the implied warranty of MERCHANTABILITY or
 * FITNESS FOR A PARTICULAR PURPOSE.  See the GNU General Public License
 * version 2 for more details (a copy is included in the LICENSE file that
 * accompanied this code).
 *
 * You should have received a copy of the GNU General Public License version
 * 2 along with this work; if not, write to the Free Software Foundation,
 * Inc., 51 Franklin St, Fifth Floor, Boston, MA 02110-1301 USA.
 *
 * Please contact Oracle, 500 Oracle Parkway, Redwood Shores, CA 94065 USA
 * or visit www.oracle.com if you need additional information or have any
 * questions.
 */

package com.oracle.truffle.espresso.impl;

import java.lang.reflect.Modifier;

import com.oracle.truffle.espresso.classfile.ConstantPool;
import com.oracle.truffle.espresso.meta.EspressoError;
import com.oracle.truffle.espresso.meta.JavaKind;
import com.oracle.truffle.espresso.runtime.EspressoContext;
import com.oracle.truffle.espresso.runtime.StaticObject;
import com.oracle.truffle.espresso.substitutions.Host;

/**
 * Implementation of {@link Klass} for primitive types. Primitive classes don't have a .class
 * representation, so the associated LinkedKlass is null.
 */
public final class PrimitiveKlass extends Klass {
    /**
     * Creates Espresso type for a primitive {@link JavaKind}.
     *
     * @param kind the kind to create the type for
     */
    public PrimitiveKlass(EspressoContext context, JavaKind kind) {
        super(context, kind.getPrimitiveBinaryName(), kind.getType(), null, ObjectKlass.EMPTY_ARRAY);
        assert kind.isPrimitive() : kind + " not a primitive kind";
    }

    @Override
    protected ArrayKlass createArrayKlass() {
        if (getJavaKind() == JavaKind.Void) {
            return null;
        }
        return super.createArrayKlass();
    }

    @Override
    public Klass getComponentType() {
        return null;
    }

    @Override
    public Method vtableLooup(int vtableIndex) {
        return null;
    }

    @Override
<<<<<<< HEAD
    public Field lookupField(int slot) {
        return null;
    }

    @Override
    public Field lookupStaticField(int slot) {
        return null;
    }

    @Override
    public Method lookupMethod(Klass interfKlass, int itableIndex) {
=======
    public Method itableLookup(Klass interfKlass, int itableIndex) {
>>>>>>> 34e76ca6
        return null;
    }

    @Override
    public boolean isInitialized() {
        return true;
    }

    @Override
    public boolean isInstanceClass() {
        return false;
    }

    @Override
    public Klass getHostClass() {
        return null;
    }

    @Override
    public Klass getElementalType() {
        return this;
    }

    @Override
    public void initialize() {
        /* nop */
    }

    @Override
    public final @Host(ClassLoader.class) StaticObject getDefiningClassLoader() {
        return StaticObject.NULL; // BCL
    }

    @Override
    public ConstantPool getConstantPool() {
        return null;
    }

    @Override
    public StaticObject getStatics() {
        throw EspressoError.shouldNotReachHere("Primitives do not have static fields");
    }

    @Override
    public boolean isLocal() {
        return false;
    }

    @Override
    public boolean isMember() {
        return false;
    }

    @Override
    public Klass getEnclosingType() {
        return null;
    }

    @Override
    public Method[] getDeclaredConstructors() {
        return Method.EMPTY_ARRAY;
    }

    @Override
    public Method[] getDeclaredMethods() {
        return Method.EMPTY_ARRAY;
    }

    @Override
    public Field[] getDeclaredFields() {
        return Field.EMPTY_ARRAY;
    }

    @Override
    public Method getClassInitializer() {
        return null;
    }

    @Override
    public String toString() {
        return "PrimitiveKlass<" + getJavaKind() + ">";
    }

    @Override
    protected final int getFlags() {
        return Modifier.ABSTRACT | Modifier.FINAL | Modifier.PUBLIC;
    }
}<|MERGE_RESOLUTION|>--- conflicted
+++ resolved
@@ -66,7 +66,6 @@
     }
 
     @Override
-<<<<<<< HEAD
     public Field lookupField(int slot) {
         return null;
     }
@@ -76,11 +75,7 @@
         return null;
     }
 
-    @Override
-    public Method lookupMethod(Klass interfKlass, int itableIndex) {
-=======
     public Method itableLookup(Klass interfKlass, int itableIndex) {
->>>>>>> 34e76ca6
         return null;
     }
 
