#
# ----------------------------------------------------------------------------------------------------

# Copyright (c) 2007, 2017, Oracle and/or its affiliates. All rights reserved.
# DO NOT ALTER OR REMOVE COPYRIGHT NOTICES OR THIS FILE HEADER.
#
# This code is free software; you can redistribute it and/or modify it
# under the terms of the GNU General Public License version 2 only, as
# published by the Free Software Foundation.
#
# This code is distributed in the hope that it will be useful, but WITHOUT
# ANY WARRANTY; without even the implied warranty of MERCHANTABILITY or
# FITNESS FOR A PARTICULAR PURPOSE.  See the GNU General Public License
# version 2 for more details (a copy is included in the LICENSE file that
# accompanied this code).
#
# You should have received a copy of the GNU General Public License version
# 2 along with this work; if not, write to the Free Software Foundation,
# Inc., 51 Franklin St, Fifth Floor, Boston, MA 02110-1301 USA.
#
# Please contact Oracle, 500 Oracle Parkway, Redwood Shores, CA 94065 USA
# or visit www.oracle.com if you need additional information or have any
# questions.
#
# ----------------------------------------------------------------------------------------------------

from __future__ import print_function

import os
import re
import tarfile
import zipfile
import tempfile
from contextlib import contextmanager
from distutils.dir_util import mkpath, copy_tree, remove_tree # pylint: disable=no-name-in-module
from os.path import join, exists, basename, dirname, islink
# { GR-8964
from shutil import copy2
# from time import strftime, gmtime
import time
# } GR-8964
import functools
import collections

import mx
import mx_compiler
import mx_gate
import mx_unittest
import mx_urlrewrites
import mx_sdk
from mx_compiler import GraalArchiveParticipant
from mx_compiler import run_java
from mx_gate import Task
from mx_substratevm_benchmark import run_js, host_vm_tuple, output_processors, rule_snippets # pylint: disable=unused-import
from mx_unittest import _run_tests, _VMLauncher

JVM_COMPILER_THREADS = 2 if mx.cpu_count() <= 4 else 4

GRAAL_COMPILER_FLAGS = ['-XX:-UseJVMCIClassLoader', '-XX:+UseJVMCICompiler', '-Dgraal.CompileGraalWithC1Only=false', '-XX:CICompilerCount=' + str(JVM_COMPILER_THREADS),
                        '-Dtruffle.TrustAllTruffleRuntimeProviders=true', # GR-7046
                        '-Dgraal.VerifyGraalGraphs=false', '-Dgraal.VerifyGraalGraphEdges=false', '-Dgraal.VerifyGraalPhasesSize=false', '-Dgraal.VerifyPhases=false']
IMAGE_ASSERTION_FLAGS = ['-H:+VerifyGraalGraphs', '-H:+VerifyGraalGraphEdges', '-H:+VerifyPhases']
suite = mx.suite('substratevm')
svmSuites = [suite]

orig_command_build = mx.command_function('build')

allow_native_image_build = True

def build(args, vm=None):
    if any([opt in args for opt in ['-h', '--help']]):
        orig_command_build(args, vm)

    mx.log('build: Checking SubstrateVM requirements for building ...')

    if not _host_os_supported():
        mx.abort('build: SubstrateVM can be built only on Darwin and Linux platforms')

    global allow_native_image_build
    if '--warning-as-error' in args and '--force-javac' not in args:
        # --warning-as-error with ecj is buggy (GR-3969)
        allow_native_image_build = False
    else:
        allow_native_image_build = True

    orig_command_build(args, vm)

def _host_os_supported():
    return mx.get_os() == 'linux' or mx.get_os() == 'darwin'

def _unittest_config_participant(config):
    vmArgs, mainClass, mainClassArgs = config
    # Run the VM in a mode where application/test classes can
    # access JVMCI loaded classes.
    vmArgs = GRAAL_COMPILER_FLAGS + vmArgs
    return (vmArgs, mainClass, mainClassArgs)

mx_unittest.add_config_participant(_unittest_config_participant)

def classpath(args):
    if not args:
        return [] # safeguard against mx.classpath(None) behaviour
    return mx.classpath(args, jdk=mx_compiler.jdk)

def clibrary_paths():
    return (join(suite.dir, 'clibraries') for suite in svmSuites)

def platform_subdir():
    return mx.get_os() + "-" + mx.get_arch()

def clibrary_libpath():
    return ','.join(join(path, platform_subdir()) for path in clibrary_paths())

def svm_suite():
    return svmSuites[-1]

def svmbuild_dir(suite=None):
    if not suite:
        suite = svm_suite()
    return join(suite.dir, 'svmbuild')

def suite_native_image_root(suite=None):
    if not suite:
        suite = svm_suite()
    return join(svmbuild_dir(suite), 'native-image-root')

def native_image_distribution():
    for d in svm_suite().dists:
        if isinstance(d, str):
            name = d
        else:
            name = d.name
        if name.startswith("NATIVE_IMAGE"):
            return d
    return None

def remove_existing_symlink(target_path):
    if islink(target_path):
        os.remove(target_path)
    return target_path

def relsymlink(target_path, dest_path):
    os.symlink(os.path.relpath(target_path, dirname(dest_path)), dest_path)

def native_image_layout(dists, subdir, native_image_root, debug_gr_8964=False):
    if not dists:
        return
    dest_path = join(native_image_root, subdir)
    # Cleanup leftovers from previous call
    if exists(dest_path):
        if debug_gr_8964:
            mx.log('[mx_substratevm.native_image_layout: remove_tree: ' + dest_path + ']')
        remove_tree(dest_path)
    mkpath(dest_path)
    # Create symlinks to conform with native-image directory layout scheme
    # GR-8964: Copy the jar instead of symlinking to it.
    def symlink_jar(jar_path):
        if debug_gr_8964:
            dest_jar = join(dest_path, basename(jar_path))
            if debug_gr_8964:
                mx.log('[mx_substratevm.native_image_layout.symlink_jar: copy2' + \
                    '\n  src: ' + jar_path + \
                    '\n  dst: ' + dest_jar)
            copy2(jar_path, dest_jar)
            dest_stat = os.stat(dest_jar)
            if debug_gr_8964:
                mx.log('      ' + \
                    ' .st_mode: ' + oct(dest_stat.st_mode) + \
                    ' .st_mtime: ' + time.strftime('%Y-%m-%dT%H:%M:%SZ', time.gmtime(dest_stat.st_mtime)) + ']')
        else:
            relsymlink(jar_path, join(dest_path, basename(jar_path)))
    for dist in dists:
        mx.logv('Add ' + type(dist).__name__ + ' ' + str(dist) + ' to ' + dest_path)
        symlink_jar(dist.path)
        if not dist.isBaseLibrary() and dist.sourcesPath:
            symlink_jar(dist.sourcesPath)

def native_image_extract(dists, subdir, native_image_root):
    target_dir = join(native_image_root, subdir)
    for distribution in dists:
        mx.logv('Add dist {} to {}'.format(distribution, target_dir))
        if distribution.path.endswith('tar'):
            compressedFile = tarfile.open(distribution.path, 'r:')
        elif distribution.path.endswith('jar') or distribution.path.endswith('zip'):
            compressedFile = zipfile.ZipFile(distribution.path)
        else:
            raise mx.abort('Unsupported compressed file ' + distribution.path)
        compressedFile.extractall(target_dir)

def native_image_option_properties(option_kind, option_flag, native_image_root):
    target_dir = join(native_image_root, option_kind, option_flag)
    target_path = remove_existing_symlink(join(target_dir, 'native-image.properties'))

    option_properties = None
    for svm_suite in svmSuites:
        candidate = join(svm_suite.mxDir, option_kind + '-' + option_flag + '.properties')
        if exists(candidate):
            option_properties = candidate

    if option_properties:
        mx.logv('Add symlink to ' + str(option_properties))
        mkpath(target_dir)
        relsymlink(option_properties, target_path)

flag_suitename_map = collections.OrderedDict([
    ('llvm', ('sulong', ['SULONG', 'SULONG_LAUNCHER'], ['SULONG_LIBS', 'SULONG_DOC'])),
<<<<<<< HEAD
    ('js', ('graal-js', ['GRAALJS', 'GRAALJS_LAUNCHER', 'ICU4J'], ['ICU4J-DIST'], 'js')),
    ('ruby', ('truffleruby', ['TRUFFLERUBY', 'TRUFFLERUBY-LAUNCHER', 'TRUFFLERUBY-SHARED', 'TRUFFLERUBY-ANNOTATIONS'], ['TRUFFLERUBY-ZIP'])),
    ('python', ('graalpython', ['GRAALPYTHON', 'GRAALPYTHON-LAUNCHER', 'GRAALPYTHON-ENV'], ['GRAALPYTHON_GRAALVM_SUPPORT'])),
    ('R', ('fastr', ['FASTR', 'XZ-1.6', 'GNU_ICONV', 'GNUR', 'ANTLR-3.5'], ['FASTR_RELEASE']))  # JLINE?
=======
    ('js', ('graal-js', ['GRAALJS', 'TREGEX', 'GRAALJS_LAUNCHER', 'ICU4J'], ['ICU4J-DIST'], 'js')),
    ('ruby', ('truffleruby', ['TRUFFLERUBY', 'TRUFFLERUBY-LAUNCHER', 'TRUFFLERUBY-SHARED', 'TRUFFLERUBY-ANNOTATIONS'], ['TRUFFLERUBY-ZIP'])),
    ('python', ('graalpython', ['GRAALPYTHON', 'GRAALPYTHON-LAUNCHER', 'GRAALPYTHON-ENV'], ['GRAALPYTHON-ZIP']))
>>>>>>> 1f2fbfb0
])

class ToolDescriptor:
    def __init__(self, image_deps=None, builder_deps=None, native_deps=None):
        """
        By adding a new ToolDescriptor entry in the tools_map a new --tool:<keyname>
        option is made available to native-image and also makes the tool available as
        tool:<keyname> in a native-image properties file Requires statement.  The tool is
        represented in the <native_image_root>/tools/<keyname> directory. If a
        corresponding tools-<keyname>.properties file exists in mx.substratevm it will get
        symlinked as <native_image_root>/tools/<keyname>/native-image.properties so that
        native-image will use these options whenever the tool is requested. Image_deps and
        builder_deps (see below) are also represented as symlinks to JAR files in
        <native_image_root>/tools/<keyname> (<native_image_root>/tools/<keyname>/builder).

        :param image_deps: list dependencies that get added to the image-cp (the classpath
        of the application you want to compile into an image) when using the tool.
        :param builder_deps: list dependencies that get added to the image builder-cp when
        using the tool. Builder-cp adds to the classpath that contains the image-generator
        itself. This might be necessary, e.g. when custom substitutions are needed to be
        able to compile classes on the image-cp. Another possible reason is when the image
        builder needs to prepare things prior to image building and doing so needs
        additional classes (see junit tool).
        :param native_deps: list native dependencies that should be extracted to
        <native_image_root>/tools/<keyname>.
        """
        self.image_deps = image_deps if image_deps else []
        self.builder_deps = builder_deps if builder_deps else []
        self.native_deps = native_deps if native_deps else []

tools_map = {
    'truffle' : ToolDescriptor(builder_deps=['truffle:TRUFFLE_NFI'], native_deps=['truffle:TRUFFLE_NFI_NATIVE']),
    'native-image' : ToolDescriptor(image_deps=['substratevm:SVM_DRIVER']),
    'junit' : ToolDescriptor(builder_deps=['mx:JUNIT_TOOL', 'JUNIT', 'HAMCREST']),
    'nfi' : ToolDescriptor(), # just an alias for truffle (to be removed soon)
    'regex' : ToolDescriptor(image_deps=['regex:TREGEX']),
    'chromeinspector' : ToolDescriptor(image_deps=['tools:CHROMEINSPECTOR']),
    'profiler' : ToolDescriptor(image_deps=['tools:TRUFFLE_PROFILER']),
}

def native_image_path(native_image_root):
    native_image_name = 'native-image'
    native_image_dir = join(native_image_root, platform_subdir(), 'bin')
    return join(native_image_dir, native_image_name)

def remove_option_prefix(text, prefix):
    if text.startswith(prefix):
        return True, text[len(prefix):]
    return False, text

def extract_target_name(arg, kind):
    target_name, target_value = None, None
    is_kind, option_tail = remove_option_prefix(arg, '--' + kind + ':')
    if is_kind:
        target_name, _, target_value = option_tail.partition('=')
    return target_name, target_value

def native_image_extract_dependencies(args):
    deps = []
    for arg in args:
        tool_name = extract_target_name(arg, 'tool')[0]
        if tool_name in tools_map:
            tool_descriptor = tools_map[tool_name]
            deps += tool_descriptor.builder_deps
            deps += tool_descriptor.image_deps
            deps += tool_descriptor.native_deps
        language_flag = extract_target_name(arg, 'language')[0]
        if language_flag in flag_suitename_map:
            language_entry = flag_suitename_map[language_flag]
            language_suite_name = language_entry[0]
            language_deps = language_entry[1]
            deps += [language_suite_name + ':' + dep for dep in language_deps]
            language_native_deps = language_entry[2]
            deps += [language_suite_name + ':' + dep for dep in language_native_deps]
    return deps

def native_image_symlink_path(native_image_root, platform_specific=True):
    symlink_path = join(svm_suite().dir, basename(native_image_path(native_image_root)))
    if platform_specific:
        symlink_path += '-' + platform_subdir()
    return symlink_path

def bootstrap_native_image(native_image_root, svmDistribution, graalDistribution, librarySupportDistribution):
    if not allow_native_image_build:
        mx.logv('Detected building with ejc + --warning-as-error -> suppress bootstrap_native_image')
        return

    bootstrap_command = list(GRAAL_COMPILER_FLAGS)
    bootstrap_command += locale_US_args()
    bootstrap_command += substratevm_version_args()
    bootstrap_command += ['-Dgraalvm.version=dev']

    builder_classpath = classpath(svmDistribution)
    imagecp_classpath = classpath(svmDistribution + ['substratevm:SVM_DRIVER'])
    bootstrap_command += [
        '-cp', builder_classpath,
        'com.oracle.svm.hosted.NativeImageGeneratorRunner',
        '-imagecp', imagecp_classpath,
        '-H:CLibraryPath=' + clibrary_libpath()
    ]

    bootstrap_command += [
        '-H:Path=' + dirname(native_image_path(native_image_root)),
        '-H:Class=com.oracle.svm.driver.NativeImage',
        '-H:Name=' + basename(native_image_path(native_image_root)),
        '-H:-ParseRuntimeOptions'
    ]

    if mx._opts.strip_jars:
        bootstrap_command += ['-H:-VerifyNamingConventions']

    run_java(bootstrap_command)
    mx.logv('Built ' + native_image_path(native_image_root))

    def names_to_dists(dist_names):
        return [mx.dependency(dist_name) for dist_name in dist_names]

    def native_image_layout_dists(subdir, dist_names):
        native_image_layout(names_to_dists(dist_names), subdir, native_image_root)

    def native_image_extract_dists(subdir, dist_names):
        native_image_extract(names_to_dists(dist_names), subdir, native_image_root)

    # Create native-image layout for sdk parts
    native_image_layout_dists(join('lib', 'boot'), ['sdk:GRAAL_SDK'])
    native_image_layout_dists(join('lib', 'graalvm'), ['sdk:LAUNCHER_COMMON'])

    # Create native-image layout for compiler & jvmci parts
    native_image_layout_dists(join('lib', 'jvmci'), graalDistribution)
    jdk_config = mx.get_jdk()
    jvmci_path = join(jdk_config.home, 'jre', 'lib', 'jvmci')
    for symlink_name in os.listdir(jvmci_path):
        relsymlink(join(jvmci_path, symlink_name), join(native_image_root, 'lib', 'jvmci', symlink_name))

    # Create native-image layout for truffle parts
    native_image_layout_dists(join('lib', 'truffle'), ['truffle:TRUFFLE_API'])

    # Create native-image layout for tools parts
    for tool_name in tools_map:
        tool_descriptor = tools_map[tool_name]
        native_image_layout_dists(join('tools', tool_name, 'builder'), tool_descriptor.builder_deps)
        native_image_layout_dists(join('tools', tool_name), tool_descriptor.image_deps)
        native_image_extract_dists(join('tools', tool_name), tool_descriptor.native_deps)
        native_image_option_properties('tools', tool_name, native_image_root)

    # Create native-image layout for svm parts
    svm_subdir = join('lib', 'svm')
    native_image_layout_dists(svm_subdir, librarySupportDistribution)
    native_image_layout_dists(join(svm_subdir, 'builder'), svmDistribution + ['substratevm:POINTSTO', 'substratevm:OBJECTFILE'])
    for clibrary_path in clibrary_paths():
        copy_tree(clibrary_path, join(native_image_root, join(svm_subdir, 'clibraries')))

    # Create platform-specific symlink to native-image in svm_suite().dir
    symlink_path = remove_existing_symlink(native_image_symlink_path(native_image_root))
    relsymlink(native_image_path(native_image_root), symlink_path)
    # Finally create default symlink to native-image in svm_suite().dir
    symlink_path = remove_existing_symlink(native_image_symlink_path(native_image_root, platform_specific=False))
    relsymlink(native_image_path(native_image_root), symlink_path)

class BootstrapNativeImage(mx.Project):
    def __init__(self, suite, name, deps, workingSets, theLicense=None, **kwargs):
        super(BootstrapNativeImage, self).__init__(suite, name, "", [], deps, workingSets, suite.dir, theLicense)
        self.native_image_root = suite_native_image_root(suite)
        self.buildDependencies = kwargs.pop('buildDependencies', [])
        self.graalDistribution = kwargs.pop('graal', [])
        self.svmDistribution = kwargs.pop('svm', [])
        self.buildDependencies += self.svmDistribution
        self.librarySupportDistribution = kwargs.pop('svmSupport', [])
        self.buildDependencies += self.librarySupportDistribution

    def getResults(self):
        return None

    def getBuildTask(self, args):
        return NativeImageBootstrapTask(args, self)

    def output_files(self):
        return [native_image_path(self.native_image_root)]

class NativeImageBootstrapTask(mx.ProjectBuildTask):
    def __init__(self, args, project):
        super(NativeImageBootstrapTask, self).__init__(args, min(8, mx.cpu_count()), project)
        self._newestOutput = None

    def _allow_bootstrapping(self):
        return self.subject.suite == svm_suite()

    def __str__(self):
        prefix = "Bootstrapping " if self._allow_bootstrapping() else "Skip bootstrapping "
        return prefix + self.subject.name

    def _shouldRebuildNativeImage(self):
        # Only bootstrap native-image for the most-specific svm_suite
        if not self._allow_bootstrapping():
            return False, 'Skip bootstrapping'

        if mx.get_env("SUPPRESS_NATIVE_IMAGE_REBUILD"):
            # Only bootstrap if it doesn't already exist
            symlink_path = native_image_symlink_path(self.subject.native_image_root)
            if exists(symlink_path):
                mx.log('Suppressed rebuilding native-image (delete ' + basename(symlink_path) + ' to allow rebuilding).')
                return False, 'Already bootstrapped'

        return True, ''

    def build(self):
        shouldRebuild = self._shouldRebuildNativeImage()[0]
        if not shouldRebuild:
            return

        bootstrap_native_image(
            native_image_root=self.subject.native_image_root,
            svmDistribution=self.subject.svmDistribution,
            graalDistribution=self.subject.graalDistribution,
            librarySupportDistribution=self.subject.librarySupportDistribution
        )

    def clean(self, forBuild=False):
        if forBuild:
            return

        native_image_root = self.subject.native_image_root
        if exists(native_image_root):
            remove_tree(native_image_root)
        remove_existing_symlink(native_image_symlink_path(native_image_root))
        remove_existing_symlink(native_image_symlink_path(native_image_root, platform_specific=False))

    def needsBuild(self, newestInput):
        shouldRebuild, reason = self._shouldRebuildNativeImage()
        if not shouldRebuild:
            return False, reason

        witness = self.newestOutput()
        if not self._newestOutput or witness.isNewerThan(self._newestOutput):
            self._newestOutput = witness
        if not witness.exists():
            return True, witness.path + ' does not exist'
        if newestInput and witness.isOlderThan(newestInput):
            return True, '{} is older than {}'.format(witness, newestInput)
        return False, 'output is up to date'

    def newestOutput(self):
        return mx.TimeStampFile(native_image_path(self.subject.native_image_root))

def truffle_language_ensure(language_flag, version=None, native_image_root=None, early_exit=False, extract=True, debug_gr_8964=False):
    """
    Ensures that we have a valid suite for the given language_flag, by downloading a binary if necessary
    and providing the suite distribution artifacts in the native-image directory hierachy (via symlinks).
    :param language_flag: native-image language_flag whose truffle-language we want to use
    :param version: if not specified and no TRUFFLE_<LANG>_VERSION set latest binary deployed master revision gets downloaded
    :param native_image_root: the native_image_root directory where the the artifacts get installed to
    :return: language suite for the given language_flag
    """
    if not native_image_root:
        native_image_root = suite_native_image_root()

    version_env_var = 'TRUFFLE_' + language_flag.upper() + '_VERSION'
    if not version and os.environ.has_key(version_env_var):
        version = os.environ[version_env_var]

    if language_flag not in flag_suitename_map:
        mx.abort('No truffle-language uses language_flag \'' + language_flag + '\'')

    language_dir = join('languages', language_flag)
    if early_exit and exists(join(native_image_root, language_dir)):
        mx.logv('Early exit mode: Language subdir \'' + language_flag + '\' exists. Skip suite.import_suite.')
        return None

    language_entry = flag_suitename_map[language_flag]

    language_suite_name = language_entry[0]
    language_repo_name = language_entry[3] if len(language_entry) > 3 else None

    urlinfos = [
        mx.SuiteImportURLInfo(mx_urlrewrites.rewriteurl('https://curio.ssw.jku.at/nexus/content/repositories/snapshots'),
                              'binary',
                              mx.vc_system('binary'))
    ]

    failure_warning = None
    if not version and not mx.suite(language_suite_name, fatalIfMissing=False):
        # If no specific version requested use binary import of last recently deployed master version
        repo_suite_name = language_repo_name if language_repo_name else language_suite_name
        repo_url = mx_urlrewrites.rewriteurl('https://github.com/graalvm/{0}.git'.format(repo_suite_name))
        version = mx.SuiteImport.resolve_git_branchref(repo_url, 'binary', abortOnError=False)
        if not version:
            failure_warning = 'Resolving \'binary\' against ' + repo_url + ' failed'

    language_suite = suite.import_suite(
        language_suite_name,
        version=version,
        urlinfos=urlinfos,
        kind=None,
        in_subdir=bool(language_repo_name)
    )

    if not language_suite:
        if failure_warning:
            mx.warn(failure_warning)
        mx.abort('Binary suite not found and no local copy of ' + language_suite_name + ' available.')

    if not extract:
        if not exists(join(native_image_root, language_dir)):
            mx.abort('Language subdir \'' + language_flag + '\' should already exist with extract=False')
        return language_suite

    language_suite_depnames = language_entry[1]
    language_deps = language_suite.dists + language_suite.libs
    language_deps = [dep for dep in language_deps if dep.name in language_suite_depnames]
    native_image_layout(language_deps, language_dir, native_image_root, debug_gr_8964=debug_gr_8964)

    language_suite_nativedistnames = language_entry[2]
    language_nativedists = [dist for dist in language_suite.dists if dist.name in language_suite_nativedistnames]
    native_image_extract(language_nativedists, language_dir, native_image_root)

    option_properties = join(language_suite.mxDir, 'native-image.properties')
    target_path = remove_existing_symlink(join(native_image_root, language_dir, 'native-image.properties'))
    if exists(option_properties):
        if not exists(target_path):
            mx.logv('Add symlink to ' + str(option_properties))
            relsymlink(option_properties, target_path)
    else:
        native_image_option_properties('languages', language_flag, native_image_root)
    return language_suite

def locale_US_args():
    return ['-Duser.country=US', '-Duser.language=en']

def substratevm_version_args():
    return ['-Dsubstratevm.version=' + ','.join(s.version() + ':' + s.name for s in svmSuites)]

class Tags(set):
    def __getattr__(self, name):
        if name in self:
            return name
        raise AttributeError

GraalTags = Tags([
    'helloworld',
    'js',
    'ruby',
    'sulong',
    'python',
])

@contextmanager
def native_image_context(common_args=None, hosted_assertions=True, debug_gr_8964=False):
    common_args = [] if common_args is None else common_args
    base_args = ['-H:Path=' + svmbuild_dir()]
<<<<<<< HEAD
=======
    if debug_gr_8964:
        base_args += ['-Ddebug_gr_8964=true']
>>>>>>> 1f2fbfb0
    if mx.get_opts().verbose:
        base_args += ['--verbose']
    if mx.get_opts().very_verbose:
        base_args += ['--verbose-server']
    if hosted_assertions:
        base_args += native_image_context.hosted_assertions
    native_image_cmd = native_image_path(suite_native_image_root())
    def query_native_image(all_args, option):
        out = mx.LinesOutputCapture()
        mx.run([native_image_cmd, '--dry-run'] + all_args, out=out)
        for line in out.lines:
            _, sep, after = line.partition(option)
            if sep:
                return after.split(' ')[0].rstrip()
        return None
<<<<<<< HEAD
    def native_image_func(args):
=======
    def native_image_func(args, debug_gr_8964=False):
>>>>>>> 1f2fbfb0
        all_args = base_args + common_args + args
        path = query_native_image(all_args, '-H:Path=')
        name = query_native_image(all_args, '-H:Name=')
        image = join(path, name)
        mx.run([native_image_cmd] + all_args)
        return image
    try:
        mx.run([native_image_cmd, '--server-wipe'])
        yield native_image_func
    finally:
        mx.run([native_image_cmd, '--server-shutdown'])

native_image_context.hosted_assertions = ['-J-ea', '-J-esa']

def svm_gate_body(args, tasks):
    # Debug GR-8964 on Darwin gates
    debug_gr_8964 = (mx.get_os() == 'darwin')
    with native_image_context(IMAGE_ASSERTION_FLAGS, debug_gr_8964=debug_gr_8964) as native_image:
        with Task('image demos', tasks, tags=[GraalTags.helloworld]) as t:
            if t:
                helloworld(native_image)
                cinterfacetutorial(native_image)

        with Task('JavaScript', tasks, tags=[GraalTags.js]) as t:
            if t:
                js = build_js(native_image, debug_gr_8964=debug_gr_8964)
                test_run([js, '-e', 'print("hello:" + Array.from(new Array(10), (x,i) => i*i ).join("|"))'], 'hello:0|1|4|9|16|25|36|49|64|81\n')
                test_js(js, [('octane-richards', 1000, 100, 300)])

        with Task('Ruby', tasks, tags=[GraalTags.ruby]) as t:
            if t:
                ruby = build_ruby(native_image, debug_gr_8964=debug_gr_8964)
                test_ruby([ruby, 'release'])

        with Task('Python', tasks, tags=[GraalTags.python]) as t:
            if t:
                python = build_python(native_image, debug_gr_8964=debug_gr_8964)
                test_python_smoke([python])

        gate_sulong(native_image, tasks)

def native_junit(native_image, unittest_args, build_args=None, run_args=None):
    build_args = build_args if not None else []
    run_args = run_args if not None else []
    junit_native_dir = join(svmbuild_dir(), platform_subdir(), 'junit')
    mkpath(junit_native_dir)
    junit_tmp_dir = tempfile.mkdtemp(dir=junit_native_dir)
    try:
        unittest_deps = []
        def dummy_harness(test_deps, vm_launcher, vm_args):
            unittest_deps.extend(test_deps)
        unittest_file = join(junit_tmp_dir, 'svmjunit.tests')
        _run_tests(unittest_args, dummy_harness, _VMLauncher('dummy_launcher', None, mx_compiler.jdk), ['@Test', '@Parameters'], unittest_file, None, None, None, None)
        extra_image_args = mx.get_runtime_jvm_args(unittest_deps, jdk=mx_compiler.jdk)
        native_image(build_args + extra_image_args + ['--tool:junit=' + unittest_file, '-H:Path=' + junit_tmp_dir])
        unittest_image = join(junit_tmp_dir, 'svmjunit')
        mx.run([unittest_image] + run_args)
    finally:
        remove_tree(junit_tmp_dir)

def gate_sulong(native_image, tasks):

    # Debug GR-8964 on Darwin gates
    debug_gr_8964 = (mx.get_os() == 'darwin')

    with Task('Run SulongSuite tests with SVM image', tasks, tags=[GraalTags.sulong]) as t:
        if t:
            sulong = truffle_language_ensure('llvm', debug_gr_8964=debug_gr_8964)
            lli = native_image(['--language:llvm'])
            sulong.extensions.testLLVMImage(lli, unittestArgs=['--enable-timing'])

    with Task('Run Sulong interop tests with SVM image', tasks, tags=[GraalTags.sulong]) as t:
        if t:
            sulong = truffle_language_ensure('llvm', debug_gr_8964=debug_gr_8964)
            sulong.extensions.runLLVMUnittests(functools.partial(native_junit, native_image, build_args=['--language:llvm']))


def js_image_test(binary, bench_location, name, warmup_iterations, iterations, timeout=None, bin_args=None):
    bin_args = bin_args if bin_args is not None else []
    jsruncmd = [binary] + bin_args + [join(bench_location, 'harness.js'), '--', join(bench_location, name + '.js'),
                                      '--', '--warmup-iterations=' + str(warmup_iterations),
                                      '--iterations=' + str(iterations)]
    mx.log(' '.join(jsruncmd))

    passing = []

    stdoutdata = []
    def stdout_collector(x):
        stdoutdata.append(x)
        mx.log(x.rstrip())
    stderrdata = []
    def stderr_collector(x):
        stderrdata.append(x)
        mx.warn(x.rstrip())

    returncode = mx.run(jsruncmd, cwd=bench_location, out=stdout_collector, err=stderr_collector, nonZeroIsFatal=False, timeout=timeout)

    if returncode == mx.ERROR_TIMEOUT:
        print('INFO: TIMEOUT (> %d): %s' % (timeout, name))
    elif returncode >= 0:
        matches = 0
        for line in stdoutdata:
            if re.match(r'^\S+: *\d+(\.\d+)?\s*$', line):
                matches += 1
        if matches > 0:
            passing = stdoutdata

    if not passing:
        mx.abort('JS benchmark ' + name + ' failed')

def build_js(native_image, debug_gr_8964=False):
    truffle_language_ensure('js', debug_gr_8964=debug_gr_8964)
    return native_image(['--language:js', '--tool:chromeinspector'], debug_gr_8964=debug_gr_8964)

def test_js(js, benchmarks, bin_args=None):
    bench_location = join(suite.dir, '..', '..', 'js-benchmarks')
    for benchmark_name, warmup_iterations, iterations, timeout in benchmarks:
        js_image_test(js, bench_location, benchmark_name, warmup_iterations, iterations, timeout, bin_args=bin_args)

def test_run(cmds, expected_stdout, timeout=10):
    stdoutdata = []
    def stdout_collector(x):
        stdoutdata.append(x)
        mx.log(x.rstrip())
    stderrdata = []
    def stderr_collector(x):
        stderrdata.append(x)
        mx.warn(x.rstrip())
    returncode = mx.run(cmds, out=stdout_collector, err=stderr_collector, nonZeroIsFatal=False, timeout=timeout)
    if ''.join(stdoutdata) != expected_stdout:
        mx.abort('Error: stdout does not match expected_stdout')
    return (returncode, stdoutdata, stderrdata)

def build_python(native_image, debug_gr_8964=False):
    truffle_language_ensure('llvm', debug_gr_8964=debug_gr_8964) # python depends on sulong
    truffle_language_ensure('python', debug_gr_8964=debug_gr_8964)
    return native_image(['--language:python', '--tool:profiler', 'com.oracle.graal.python.shell.GraalPythonMain', 'python'])

def test_python_smoke(args):
    """
    Just a smoke test for now.
    """
    if len(args) != 1:
        mx.abort('mx svm_test_python <python_svm_image_path>')

    out = mx.OutputCapture()
    expected_output = "Hello from Python"
    with tempfile.NamedTemporaryFile() as f:
        f.write("print('%s')\n" % expected_output)
        f.flush()
        os.system("ls -l %s" % args[0])
        os.system("ls -l %s" % f.name)
        exitcode = mx.run([args[0], f.name], nonZeroIsFatal=False, out=out)
        if exitcode != 0:
            mx.abort("Python binary failed to execute: " + out.data)
        if out.data != expected_output + "\n":
            mx.abort("Python smoke test failed")
        mx.log("Python binary says: " + out.data)

def build_ruby(native_image, debug_gr_8964=False):
    truffle_language_ensure('llvm', debug_gr_8964=debug_gr_8964) # ruby depends on sulong
    truffle_language_ensure('ruby', debug_gr_8964=debug_gr_8964)

    # The Ruby image should be under its bin/ dir to find the Ruby home automatically and mimic distributions
    ruby_bin_dir = join(suite_native_image_root(), 'languages', 'ruby', 'bin')
    return native_image(['--language:ruby', '-H:Name=truffleruby', '-H:Path=' + ruby_bin_dir])

def test_ruby(args):
    if len(args) < 1 or len(args) > 2:
        mx.abort('mx svm_test_ruby <ruby_svm_image_path> [<debug_build>=release]')

    aot_bin = args[0]
    debug_build = args[1] if len(args) >= 2 else 'release'

    truffleruby_suite = truffle_language_ensure('ruby', extract=False)

    suite_dir = truffleruby_suite.dir
    distsToExtract = ['TRUFFLERUBY-ZIP', 'TRUFFLERUBY-SPECS']
    lib = join(suite_dir, 'lib')
    if not exists(lib):
        # Binary suite, extract the distributions
        for dist_name in distsToExtract:
            mx.log('Extract distribution {} to {}'.format(dist_name, suite_dir))
            dist = mx.distribution(dist_name)
            with tarfile.open(dist.path, 'r:') as archive:
                archive.extractall(suite_dir)

    mx.command_function('ruby_testdownstream_aot')([aot_bin, 'spec', debug_build])

mx_gate.add_gate_runner(suite, svm_gate_body)

def cinterfacetutorial(native_image, args=None):
    """Build and run the tutorial for the C interface"""

    args = [] if args is None else args
    tutorial_proj = mx.dependency('com.oracle.svm.tutorial')
    cSourceDir = join(tutorial_proj.dir, 'native')
    buildDir = join(svmbuild_dir(), tutorial_proj.name, 'build')

    # clean / create output directory
    if exists(buildDir):
        remove_tree(buildDir)
    mkpath(buildDir)

    # Build the shared library from Java code
    native_image(['-shared', '-H:Path=' + buildDir, '-H:Name=libcinterfacetutorial',
                  '-H:CLibraryPath=' + tutorial_proj.dir, '-cp', tutorial_proj.output_dir()] + args)

    # Build the C executable
    mx.run(['cc', '-g', join(cSourceDir, 'cinterfacetutorial.c'),
            '-I' + buildDir,
            '-L' + buildDir, '-lcinterfacetutorial',
            '-ldl', '-Wl,-rpath,' + buildDir,
            '-o', join(buildDir, 'cinterfacetutorial')])

    # Start the C executable
    mx.run([buildDir + '/cinterfacetutorial'])

def helloworld(native_image, args=None):
    args = [] if args is None else args

    helloPath = svmbuild_dir()
    mkpath(helloPath)

    # Build an image for the javac compiler, so that we test and gate-check javac all the time.
    # Dynamic class loading code is reachable (used by the annotation processor), so -H:+ReportUnsupportedElementsAtRuntime is a necessary option
    native_image(["-H:Path=" + helloPath, '-cp', mx_compiler.jdk.toolsjar, "com.sun.tools.javac.Main", "javac",
           "-H:+ReportUnsupportedElementsAtRuntime", "-H:IncludeResourceBundles=com.sun.tools.javac.resources.compiler,com.sun.tools.javac.resources.javac,com.sun.tools.javac.resources.version"] + args)

    helloFile = join(helloPath, 'HelloWorld.java')
    output = 'Hello from Substrate VM'
    with open(helloFile, 'w') as fp:
        fp.write('public class HelloWorld { public static void main(String[] args) { System.out.println("' + output + '"); } }')

    # Run the image for javac. Annotation processing must be disabled because it requires dynamic class loading,
    # and we need to set the bootclasspath manually because our build directory does not contain any .jar files.
    mx.run([join(helloPath, 'javac'), "-proc:none", "-bootclasspath", join(mx_compiler.jdk.home, "jre", "lib", "rt.jar"), helloFile])

    native_image(["-H:Path=" + helloPath, '-cp', helloPath, 'HelloWorld'])

    expectedOutput = [output + '\n']
    actualOutput = []
    def _collector(x):
        actualOutput.append(x)
        mx.log(x)

    mx.run([join(helloPath, 'helloworld')], out=_collector)

    if actualOutput != expectedOutput:
        raise Exception('Wrong output: ' + str(actualOutput) + "  !=  " + str(expectedOutput))

orig_command_benchmark = mx.command_function('benchmark')
def benchmark(args):
    if '--jsvm=substratevm' in args:
        truffle_language_ensure('js')
    orig_command_benchmark(args)

def mx_post_parse_cmd_line(opts):
    for dist in suite.dists:
        if not dist.isTARDistribution():
            dist.set_archiveparticipant(GraalArchiveParticipant(dist, isTest=dist.name.endswith('_TEST')))

def native_image_context_run(func, func_args=None):
    func_args = [] if func_args is None else func_args
    with native_image_context() as native_image:
        func(native_image, func_args)

def fetch_languages(args, early_exit=True):
    if args:
        requested = collections.OrderedDict()
        for arg in args:
            language_flag, version_info = extract_target_name(arg, 'language')
            if language_flag:
                version = version_info.partition('version=')[2] if version_info else None
                requested[language_flag] = version
    else:
        requested = collections.OrderedDict((lang, None) for lang in flag_suitename_map)

    for language_flag in requested:
        version = requested[language_flag]
        truffle_language_ensure(language_flag, version, early_exit=early_exit)


mx_sdk.register_graalvm_component(mx_sdk.GraalVmJreComponent(
    name='SubstrateVM',
    short_name='svm',
    documentation_files=[],
    license_files=[],
    third_party_license_files=[],
    jre_lib_files=['extracted-dependency:substratevm:SVM_GRAALVM_SUPPORT'],
    launcher_configs=[
        mx_sdk.LauncherConfig(
            destination="bin/native-image",
            jar_distributions=["dependency:substratevm:SVM_DRIVER"],
            main_class="com.oracle.svm.driver.NativeImage",
            build_args=[
                "-H:-ParseRuntimeOptions",
            ]
        )
    ],
), suite)


mx_sdk.register_graalvm_component(mx_sdk.GraalVmJreComponent(
    name='Polyglot.Native',
    short_name='polynative',
    dir_name='polyglot',
    documentation_files=[],
    license_files=[],
    third_party_license_files=[],
    jre_lib_files=['extracted-dependency:substratevm:POLYGLOT_NATIVE_API_SUPPORT'],
    polyglot_lib_build_args=[
        "-H:Features=org.graalvm.polyglot.nativeapi.PolyglotNativeAPIFeature",
        "-Dorg.graalvm.polyglot.nativeapi.libraryPath=<path:POLYGLOT_NATIVE_API_HEADERS>",
        "-Dorg.graalvm.polyglot.nativeapi.nativeLibraryPath=<path:POLYGLOT_NATIVE_API_SUPPORT>",
        "-H:CStandard=C11",
    ],
    polyglot_lib_jar_dependencies=[
        "dependency:substratevm:POLYGLOT_NATIVE_API",
    ],
    polyglot_lib_build_dependencies=[
        "dependency:substratevm:POLYGLOT_NATIVE_API_SUPPORT",
    ],
    has_polyglot_lib_entrypoints=True,
), suite)

mx.update_commands(suite, {
    'build': [build, ''],
    'helloworld' : [lambda args: native_image_context_run(helloworld, args), ''],
    'cinterfacetutorial' : [lambda args: native_image_context_run(cinterfacetutorial, args), ''],
    'fetch-languages': [lambda args: fetch_languages(args, early_exit=False), ''],
    'benchmark': [benchmark, '--vmargs [vmargs] --runargs [runargs] suite:benchname'],
})<|MERGE_RESOLUTION|>--- conflicted
+++ resolved
@@ -204,16 +204,10 @@
 
 flag_suitename_map = collections.OrderedDict([
     ('llvm', ('sulong', ['SULONG', 'SULONG_LAUNCHER'], ['SULONG_LIBS', 'SULONG_DOC'])),
-<<<<<<< HEAD
     ('js', ('graal-js', ['GRAALJS', 'GRAALJS_LAUNCHER', 'ICU4J'], ['ICU4J-DIST'], 'js')),
     ('ruby', ('truffleruby', ['TRUFFLERUBY', 'TRUFFLERUBY-LAUNCHER', 'TRUFFLERUBY-SHARED', 'TRUFFLERUBY-ANNOTATIONS'], ['TRUFFLERUBY-ZIP'])),
     ('python', ('graalpython', ['GRAALPYTHON', 'GRAALPYTHON-LAUNCHER', 'GRAALPYTHON-ENV'], ['GRAALPYTHON_GRAALVM_SUPPORT'])),
     ('R', ('fastr', ['FASTR', 'XZ-1.6', 'GNU_ICONV', 'GNUR', 'ANTLR-3.5'], ['FASTR_RELEASE']))  # JLINE?
-=======
-    ('js', ('graal-js', ['GRAALJS', 'TREGEX', 'GRAALJS_LAUNCHER', 'ICU4J'], ['ICU4J-DIST'], 'js')),
-    ('ruby', ('truffleruby', ['TRUFFLERUBY', 'TRUFFLERUBY-LAUNCHER', 'TRUFFLERUBY-SHARED', 'TRUFFLERUBY-ANNOTATIONS'], ['TRUFFLERUBY-ZIP'])),
-    ('python', ('graalpython', ['GRAALPYTHON', 'GRAALPYTHON-LAUNCHER', 'GRAALPYTHON-ENV'], ['GRAALPYTHON-ZIP']))
->>>>>>> 1f2fbfb0
 ])
 
 class ToolDescriptor:
@@ -563,11 +557,8 @@
 def native_image_context(common_args=None, hosted_assertions=True, debug_gr_8964=False):
     common_args = [] if common_args is None else common_args
     base_args = ['-H:Path=' + svmbuild_dir()]
-<<<<<<< HEAD
-=======
     if debug_gr_8964:
         base_args += ['-Ddebug_gr_8964=true']
->>>>>>> 1f2fbfb0
     if mx.get_opts().verbose:
         base_args += ['--verbose']
     if mx.get_opts().very_verbose:
@@ -583,11 +574,7 @@
             if sep:
                 return after.split(' ')[0].rstrip()
         return None
-<<<<<<< HEAD
-    def native_image_func(args):
-=======
     def native_image_func(args, debug_gr_8964=False):
->>>>>>> 1f2fbfb0
         all_args = base_args + common_args + args
         path = query_native_image(all_args, '-H:Path=')
         name = query_native_image(all_args, '-H:Name=')
