--- conflicted
+++ resolved
@@ -47,16 +47,10 @@
 import com.oracle.truffle.api.CompilerDirectives.TruffleBoundary;
 import com.oracle.truffle.api.Truffle;
 import com.oracle.truffle.api.nodes.ExplodeLoop;
-<<<<<<< HEAD
 import com.oracle.truffle.espresso.analysis.hierarchy.ClassHierarchyOracle.ClassHierarchyAccessor;
 import com.oracle.truffle.espresso.analysis.hierarchy.LeafTypeAssumption;
 import com.oracle.truffle.espresso.analysis.hierarchy.ClassHierarchyOracle;
 import com.oracle.truffle.espresso.analysis.hierarchy.SingleImplementor;
-=======
-import com.oracle.truffle.espresso.analysis.hierarchy.ClassHierarchyOracle;
-import com.oracle.truffle.espresso.analysis.hierarchy.ClassHierarchyOracle.LeafTypeAssumptionAccessor;
-import com.oracle.truffle.espresso.analysis.hierarchy.LeafTypeAssumption;
->>>>>>> 0de6c65d
 import com.oracle.truffle.espresso.classfile.ConstantPool;
 import com.oracle.truffle.espresso.classfile.RuntimeConstantPool;
 import com.oracle.truffle.espresso.classfile.attributes.ConstantValueAttribute;
@@ -146,16 +140,6 @@
 
     private final StaticObject definingClassLoader;
 
-<<<<<<< HEAD
-    // Class hierarchy information is managed by ClassHierarchyOracle, stored in ObjectKlass only
-    // for convenience.
-    // region class hierarchy information
-    private final LeafTypeAssumption leafTypeAssumption;
-    private final SingleImplementor implementor;
-    // endregion
-
-=======
->>>>>>> 0de6c65d
     public Attribute getAttribute(Symbol<Name> attrName) {
         return getLinkedKlass().getAttribute(attrName);
     }
@@ -206,12 +190,6 @@
         if (!info.addedToRegistry()) {
             initSelfReferenceInPool();
         }
-
-<<<<<<< HEAD
-        this.leafTypeAssumption = getContext().getClassHierarchyOracle().createAssumptionForNewKlass(this);
-        this.implementor = getContext().getClassHierarchyOracle().initializeImplementorForNewKlass(this);
-=======
->>>>>>> 0de6c65d
         this.initState = LOADED;
         assert verifyTables();
     }
@@ -1481,24 +1459,6 @@
         return (ExtensionFieldObject) object;
     }
 
-    /**
-     * This getter must only be used by {@link ClassHierarchyOracle}, which is ensured by
-     * {@code assumptionAccessor}. The assumption is stored in ObjectKlass for easy mapping between
-     * classes and corresponding assumptions.
-     *
-     * @return the assumption, indicating if this class is a leaf in class hierarchy.
-     * @see ClassHierarchyOracle#isLeafClass(ObjectKlass)
-     */
-    public LeafTypeAssumption getLeafTypeAssumption(ClassHierarchyAccessor assumptionAccessor) {
-        Objects.requireNonNull(assumptionAccessor);
-        return getKlassVersion().leafTypeAssumption;
-    }
-
-    public SingleImplementor getImplementor(ClassHierarchyAccessor accessor) {
-        Objects.requireNonNull(accessor);
-        return implementor;
-    }
-
     public final class KlassVersion {
         final Assumption assumption;
         final RuntimeConstantPool pool;
@@ -1517,7 +1477,12 @@
         @CompilationFinal //
         boolean hasDeclaredDefaultMethods = false;
 
+        // Class hierarchy information is managed by ClassHierarchyOracle, stored in ObjectKlass only
+        // for convenience.
+        // region class hierarchy information
+        private final SingleImplementor implementor;
         private final LeafTypeAssumption leafTypeAssumption;
+        // endregion
 
         // used to create the first version only
         private KlassVersion(RuntimeConstantPool pool, LinkedKlass linkedKlass) {
@@ -1560,6 +1525,7 @@
 
             this.declaredMethods = methods;
             this.leafTypeAssumption = getContext().getClassHierarchyOracle().createAssumptionForNewKlass(this);
+            this.implementor = getContext().getClassHierarchyOracle().initializeImplementorForNewKlass(this);
         }
 
         // used to create a redefined version
@@ -1647,6 +1613,7 @@
 
             this.declaredMethods = methods;
             this.leafTypeAssumption = getContext().getClassHierarchyOracle().createAssumptionForNewKlass(this);
+            this.implementor = getContext().getClassHierarchyOracle().initializeImplementorForNewKlass(this);
         }
 
         public KlassVersion replace(Ids<Object> ids) {
@@ -1668,6 +1635,24 @@
 
         public ObjectKlass getKlass() {
             return ObjectKlass.this;
+        }
+
+        /**
+         * This getter must only be used by {@link ClassHierarchyOracle}, which is ensured by
+         * {@code assumptionAccessor}. The assumption is stored in ObjectKlass for easy mapping between
+         * classes and corresponding assumptions.
+         *
+         * @return the assumption, indicating if this class is a leaf in class hierarchy.
+         * @see ClassHierarchyOracle#isLeafClass(ObjectKlass)
+         */
+        public LeafTypeAssumption getLeafTypeAssumption(ClassHierarchyAccessor assumptionAccessor) {
+            Objects.requireNonNull(assumptionAccessor);
+            return leafTypeAssumption;
+        }
+
+        public SingleImplementor getImplementor(ClassHierarchyAccessor accessor) {
+            Objects.requireNonNull(accessor);
+            return implementor;
         }
 
         Object getAttribute(Symbol<Name> attrName) {
