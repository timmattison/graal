/*
 * Copyright (c) 2018, 2021, Oracle and/or its affiliates. All rights reserved.
 * DO NOT ALTER OR REMOVE COPYRIGHT NOTICES OR THIS FILE HEADER.
 *
 * This code is free software; you can redistribute it and/or modify it
 * under the terms of the GNU General Public License version 2 only, as
 * published by the Free Software Foundation.
 *
 * This code is distributed in the hope that it will be useful, but WITHOUT
 * ANY WARRANTY; without even the implied warranty of MERCHANTABILITY or
 * FITNESS FOR A PARTICULAR PURPOSE.  See the GNU General Public License
 * version 2 for more details (a copy is included in the LICENSE file that
 * accompanied this code).
 *
 * You should have received a copy of the GNU General Public License version
 * 2 along with this work; if not, write to the Free Software Foundation,
 * Inc., 51 Franklin St, Fifth Floor, Boston, MA 02110-1301 USA.
 *
 * Please contact Oracle, 500 Oracle Parkway, Redwood Shores, CA 94065 USA
 * or visit www.oracle.com if you need additional information or have any
 * questions.
 */
package com.oracle.truffle.espresso.nodes;

import static com.oracle.truffle.espresso.EspressoOptions.SpecCompliancyMode.STRICT;
import static com.oracle.truffle.espresso.bytecode.Bytecodes.AALOAD;
import static com.oracle.truffle.espresso.bytecode.Bytecodes.AASTORE;
import static com.oracle.truffle.espresso.bytecode.Bytecodes.ACONST_NULL;
import static com.oracle.truffle.espresso.bytecode.Bytecodes.ALOAD;
import static com.oracle.truffle.espresso.bytecode.Bytecodes.ALOAD_0;
import static com.oracle.truffle.espresso.bytecode.Bytecodes.ALOAD_1;
import static com.oracle.truffle.espresso.bytecode.Bytecodes.ALOAD_2;
import static com.oracle.truffle.espresso.bytecode.Bytecodes.ALOAD_3;
import static com.oracle.truffle.espresso.bytecode.Bytecodes.ANEWARRAY;
import static com.oracle.truffle.espresso.bytecode.Bytecodes.ARETURN;
import static com.oracle.truffle.espresso.bytecode.Bytecodes.ARRAYLENGTH;
import static com.oracle.truffle.espresso.bytecode.Bytecodes.ASTORE;
import static com.oracle.truffle.espresso.bytecode.Bytecodes.ASTORE_0;
import static com.oracle.truffle.espresso.bytecode.Bytecodes.ASTORE_1;
import static com.oracle.truffle.espresso.bytecode.Bytecodes.ASTORE_2;
import static com.oracle.truffle.espresso.bytecode.Bytecodes.ASTORE_3;
import static com.oracle.truffle.espresso.bytecode.Bytecodes.ATHROW;
import static com.oracle.truffle.espresso.bytecode.Bytecodes.BALOAD;
import static com.oracle.truffle.espresso.bytecode.Bytecodes.BASTORE;
import static com.oracle.truffle.espresso.bytecode.Bytecodes.BIPUSH;
import static com.oracle.truffle.espresso.bytecode.Bytecodes.BREAKPOINT;
import static com.oracle.truffle.espresso.bytecode.Bytecodes.CALOAD;
import static com.oracle.truffle.espresso.bytecode.Bytecodes.CASTORE;
import static com.oracle.truffle.espresso.bytecode.Bytecodes.CHECKCAST;
import static com.oracle.truffle.espresso.bytecode.Bytecodes.D2F;
import static com.oracle.truffle.espresso.bytecode.Bytecodes.D2I;
import static com.oracle.truffle.espresso.bytecode.Bytecodes.D2L;
import static com.oracle.truffle.espresso.bytecode.Bytecodes.DADD;
import static com.oracle.truffle.espresso.bytecode.Bytecodes.DALOAD;
import static com.oracle.truffle.espresso.bytecode.Bytecodes.DASTORE;
import static com.oracle.truffle.espresso.bytecode.Bytecodes.DCMPG;
import static com.oracle.truffle.espresso.bytecode.Bytecodes.DCMPL;
import static com.oracle.truffle.espresso.bytecode.Bytecodes.DCONST_0;
import static com.oracle.truffle.espresso.bytecode.Bytecodes.DCONST_1;
import static com.oracle.truffle.espresso.bytecode.Bytecodes.DDIV;
import static com.oracle.truffle.espresso.bytecode.Bytecodes.DLOAD;
import static com.oracle.truffle.espresso.bytecode.Bytecodes.DLOAD_0;
import static com.oracle.truffle.espresso.bytecode.Bytecodes.DLOAD_1;
import static com.oracle.truffle.espresso.bytecode.Bytecodes.DLOAD_2;
import static com.oracle.truffle.espresso.bytecode.Bytecodes.DLOAD_3;
import static com.oracle.truffle.espresso.bytecode.Bytecodes.DMUL;
import static com.oracle.truffle.espresso.bytecode.Bytecodes.DNEG;
import static com.oracle.truffle.espresso.bytecode.Bytecodes.DREM;
import static com.oracle.truffle.espresso.bytecode.Bytecodes.DRETURN;
import static com.oracle.truffle.espresso.bytecode.Bytecodes.DSTORE;
import static com.oracle.truffle.espresso.bytecode.Bytecodes.DSTORE_0;
import static com.oracle.truffle.espresso.bytecode.Bytecodes.DSTORE_1;
import static com.oracle.truffle.espresso.bytecode.Bytecodes.DSTORE_2;
import static com.oracle.truffle.espresso.bytecode.Bytecodes.DSTORE_3;
import static com.oracle.truffle.espresso.bytecode.Bytecodes.DSUB;
import static com.oracle.truffle.espresso.bytecode.Bytecodes.DUP;
import static com.oracle.truffle.espresso.bytecode.Bytecodes.DUP2;
import static com.oracle.truffle.espresso.bytecode.Bytecodes.DUP2_X1;
import static com.oracle.truffle.espresso.bytecode.Bytecodes.DUP2_X2;
import static com.oracle.truffle.espresso.bytecode.Bytecodes.DUP_X1;
import static com.oracle.truffle.espresso.bytecode.Bytecodes.DUP_X2;
import static com.oracle.truffle.espresso.bytecode.Bytecodes.F2D;
import static com.oracle.truffle.espresso.bytecode.Bytecodes.F2I;
import static com.oracle.truffle.espresso.bytecode.Bytecodes.F2L;
import static com.oracle.truffle.espresso.bytecode.Bytecodes.FADD;
import static com.oracle.truffle.espresso.bytecode.Bytecodes.FALOAD;
import static com.oracle.truffle.espresso.bytecode.Bytecodes.FASTORE;
import static com.oracle.truffle.espresso.bytecode.Bytecodes.FCMPG;
import static com.oracle.truffle.espresso.bytecode.Bytecodes.FCMPL;
import static com.oracle.truffle.espresso.bytecode.Bytecodes.FCONST_0;
import static com.oracle.truffle.espresso.bytecode.Bytecodes.FCONST_1;
import static com.oracle.truffle.espresso.bytecode.Bytecodes.FCONST_2;
import static com.oracle.truffle.espresso.bytecode.Bytecodes.FDIV;
import static com.oracle.truffle.espresso.bytecode.Bytecodes.FLOAD;
import static com.oracle.truffle.espresso.bytecode.Bytecodes.FLOAD_0;
import static com.oracle.truffle.espresso.bytecode.Bytecodes.FLOAD_1;
import static com.oracle.truffle.espresso.bytecode.Bytecodes.FLOAD_2;
import static com.oracle.truffle.espresso.bytecode.Bytecodes.FLOAD_3;
import static com.oracle.truffle.espresso.bytecode.Bytecodes.FMUL;
import static com.oracle.truffle.espresso.bytecode.Bytecodes.FNEG;
import static com.oracle.truffle.espresso.bytecode.Bytecodes.FREM;
import static com.oracle.truffle.espresso.bytecode.Bytecodes.FRETURN;
import static com.oracle.truffle.espresso.bytecode.Bytecodes.FSTORE;
import static com.oracle.truffle.espresso.bytecode.Bytecodes.FSTORE_0;
import static com.oracle.truffle.espresso.bytecode.Bytecodes.FSTORE_1;
import static com.oracle.truffle.espresso.bytecode.Bytecodes.FSTORE_2;
import static com.oracle.truffle.espresso.bytecode.Bytecodes.FSTORE_3;
import static com.oracle.truffle.espresso.bytecode.Bytecodes.FSUB;
import static com.oracle.truffle.espresso.bytecode.Bytecodes.GETFIELD;
import static com.oracle.truffle.espresso.bytecode.Bytecodes.GETSTATIC;
import static com.oracle.truffle.espresso.bytecode.Bytecodes.GOTO;
import static com.oracle.truffle.espresso.bytecode.Bytecodes.GOTO_W;
import static com.oracle.truffle.espresso.bytecode.Bytecodes.I2B;
import static com.oracle.truffle.espresso.bytecode.Bytecodes.I2C;
import static com.oracle.truffle.espresso.bytecode.Bytecodes.I2D;
import static com.oracle.truffle.espresso.bytecode.Bytecodes.I2F;
import static com.oracle.truffle.espresso.bytecode.Bytecodes.I2L;
import static com.oracle.truffle.espresso.bytecode.Bytecodes.I2S;
import static com.oracle.truffle.espresso.bytecode.Bytecodes.IADD;
import static com.oracle.truffle.espresso.bytecode.Bytecodes.IALOAD;
import static com.oracle.truffle.espresso.bytecode.Bytecodes.IAND;
import static com.oracle.truffle.espresso.bytecode.Bytecodes.IASTORE;
import static com.oracle.truffle.espresso.bytecode.Bytecodes.ICONST_0;
import static com.oracle.truffle.espresso.bytecode.Bytecodes.ICONST_1;
import static com.oracle.truffle.espresso.bytecode.Bytecodes.ICONST_2;
import static com.oracle.truffle.espresso.bytecode.Bytecodes.ICONST_3;
import static com.oracle.truffle.espresso.bytecode.Bytecodes.ICONST_4;
import static com.oracle.truffle.espresso.bytecode.Bytecodes.ICONST_5;
import static com.oracle.truffle.espresso.bytecode.Bytecodes.ICONST_M1;
import static com.oracle.truffle.espresso.bytecode.Bytecodes.IDIV;
import static com.oracle.truffle.espresso.bytecode.Bytecodes.IFEQ;
import static com.oracle.truffle.espresso.bytecode.Bytecodes.IFGE;
import static com.oracle.truffle.espresso.bytecode.Bytecodes.IFGT;
import static com.oracle.truffle.espresso.bytecode.Bytecodes.IFLE;
import static com.oracle.truffle.espresso.bytecode.Bytecodes.IFLT;
import static com.oracle.truffle.espresso.bytecode.Bytecodes.IFNE;
import static com.oracle.truffle.espresso.bytecode.Bytecodes.IFNONNULL;
import static com.oracle.truffle.espresso.bytecode.Bytecodes.IFNULL;
import static com.oracle.truffle.espresso.bytecode.Bytecodes.IF_ACMPEQ;
import static com.oracle.truffle.espresso.bytecode.Bytecodes.IF_ACMPNE;
import static com.oracle.truffle.espresso.bytecode.Bytecodes.IF_ICMPEQ;
import static com.oracle.truffle.espresso.bytecode.Bytecodes.IF_ICMPGE;
import static com.oracle.truffle.espresso.bytecode.Bytecodes.IF_ICMPGT;
import static com.oracle.truffle.espresso.bytecode.Bytecodes.IF_ICMPLE;
import static com.oracle.truffle.espresso.bytecode.Bytecodes.IF_ICMPLT;
import static com.oracle.truffle.espresso.bytecode.Bytecodes.IF_ICMPNE;
import static com.oracle.truffle.espresso.bytecode.Bytecodes.IINC;
import static com.oracle.truffle.espresso.bytecode.Bytecodes.ILOAD;
import static com.oracle.truffle.espresso.bytecode.Bytecodes.ILOAD_0;
import static com.oracle.truffle.espresso.bytecode.Bytecodes.ILOAD_1;
import static com.oracle.truffle.espresso.bytecode.Bytecodes.ILOAD_2;
import static com.oracle.truffle.espresso.bytecode.Bytecodes.ILOAD_3;
import static com.oracle.truffle.espresso.bytecode.Bytecodes.IMUL;
import static com.oracle.truffle.espresso.bytecode.Bytecodes.INEG;
import static com.oracle.truffle.espresso.bytecode.Bytecodes.INSTANCEOF;
import static com.oracle.truffle.espresso.bytecode.Bytecodes.INVOKEDYNAMIC;
import static com.oracle.truffle.espresso.bytecode.Bytecodes.INVOKEINTERFACE;
import static com.oracle.truffle.espresso.bytecode.Bytecodes.INVOKESPECIAL;
import static com.oracle.truffle.espresso.bytecode.Bytecodes.INVOKESTATIC;
import static com.oracle.truffle.espresso.bytecode.Bytecodes.INVOKEVIRTUAL;
import static com.oracle.truffle.espresso.bytecode.Bytecodes.IOR;
import static com.oracle.truffle.espresso.bytecode.Bytecodes.IREM;
import static com.oracle.truffle.espresso.bytecode.Bytecodes.IRETURN;
import static com.oracle.truffle.espresso.bytecode.Bytecodes.ISHL;
import static com.oracle.truffle.espresso.bytecode.Bytecodes.ISHR;
import static com.oracle.truffle.espresso.bytecode.Bytecodes.ISTORE;
import static com.oracle.truffle.espresso.bytecode.Bytecodes.ISTORE_0;
import static com.oracle.truffle.espresso.bytecode.Bytecodes.ISTORE_1;
import static com.oracle.truffle.espresso.bytecode.Bytecodes.ISTORE_2;
import static com.oracle.truffle.espresso.bytecode.Bytecodes.ISTORE_3;
import static com.oracle.truffle.espresso.bytecode.Bytecodes.ISUB;
import static com.oracle.truffle.espresso.bytecode.Bytecodes.IUSHR;
import static com.oracle.truffle.espresso.bytecode.Bytecodes.IXOR;
import static com.oracle.truffle.espresso.bytecode.Bytecodes.JSR;
import static com.oracle.truffle.espresso.bytecode.Bytecodes.JSR_W;
import static com.oracle.truffle.espresso.bytecode.Bytecodes.L2D;
import static com.oracle.truffle.espresso.bytecode.Bytecodes.L2F;
import static com.oracle.truffle.espresso.bytecode.Bytecodes.L2I;
import static com.oracle.truffle.espresso.bytecode.Bytecodes.LADD;
import static com.oracle.truffle.espresso.bytecode.Bytecodes.LALOAD;
import static com.oracle.truffle.espresso.bytecode.Bytecodes.LAND;
import static com.oracle.truffle.espresso.bytecode.Bytecodes.LASTORE;
import static com.oracle.truffle.espresso.bytecode.Bytecodes.LCMP;
import static com.oracle.truffle.espresso.bytecode.Bytecodes.LCONST_0;
import static com.oracle.truffle.espresso.bytecode.Bytecodes.LCONST_1;
import static com.oracle.truffle.espresso.bytecode.Bytecodes.LDC;
import static com.oracle.truffle.espresso.bytecode.Bytecodes.LDC2_W;
import static com.oracle.truffle.espresso.bytecode.Bytecodes.LDC_W;
import static com.oracle.truffle.espresso.bytecode.Bytecodes.LDIV;
import static com.oracle.truffle.espresso.bytecode.Bytecodes.LLOAD;
import static com.oracle.truffle.espresso.bytecode.Bytecodes.LLOAD_0;
import static com.oracle.truffle.espresso.bytecode.Bytecodes.LLOAD_1;
import static com.oracle.truffle.espresso.bytecode.Bytecodes.LLOAD_2;
import static com.oracle.truffle.espresso.bytecode.Bytecodes.LLOAD_3;
import static com.oracle.truffle.espresso.bytecode.Bytecodes.LMUL;
import static com.oracle.truffle.espresso.bytecode.Bytecodes.LNEG;
import static com.oracle.truffle.espresso.bytecode.Bytecodes.LOOKUPSWITCH;
import static com.oracle.truffle.espresso.bytecode.Bytecodes.LOR;
import static com.oracle.truffle.espresso.bytecode.Bytecodes.LREM;
import static com.oracle.truffle.espresso.bytecode.Bytecodes.LRETURN;
import static com.oracle.truffle.espresso.bytecode.Bytecodes.LSHL;
import static com.oracle.truffle.espresso.bytecode.Bytecodes.LSHR;
import static com.oracle.truffle.espresso.bytecode.Bytecodes.LSTORE;
import static com.oracle.truffle.espresso.bytecode.Bytecodes.LSTORE_0;
import static com.oracle.truffle.espresso.bytecode.Bytecodes.LSTORE_1;
import static com.oracle.truffle.espresso.bytecode.Bytecodes.LSTORE_2;
import static com.oracle.truffle.espresso.bytecode.Bytecodes.LSTORE_3;
import static com.oracle.truffle.espresso.bytecode.Bytecodes.LSUB;
import static com.oracle.truffle.espresso.bytecode.Bytecodes.LUSHR;
import static com.oracle.truffle.espresso.bytecode.Bytecodes.LXOR;
import static com.oracle.truffle.espresso.bytecode.Bytecodes.MONITORENTER;
import static com.oracle.truffle.espresso.bytecode.Bytecodes.MONITOREXIT;
import static com.oracle.truffle.espresso.bytecode.Bytecodes.MULTIANEWARRAY;
import static com.oracle.truffle.espresso.bytecode.Bytecodes.NEW;
import static com.oracle.truffle.espresso.bytecode.Bytecodes.NEWARRAY;
import static com.oracle.truffle.espresso.bytecode.Bytecodes.NOP;
import static com.oracle.truffle.espresso.bytecode.Bytecodes.POP;
import static com.oracle.truffle.espresso.bytecode.Bytecodes.POP2;
import static com.oracle.truffle.espresso.bytecode.Bytecodes.PUTFIELD;
import static com.oracle.truffle.espresso.bytecode.Bytecodes.PUTSTATIC;
import static com.oracle.truffle.espresso.bytecode.Bytecodes.QUICK;
import static com.oracle.truffle.espresso.bytecode.Bytecodes.RET;
import static com.oracle.truffle.espresso.bytecode.Bytecodes.RETURN;
import static com.oracle.truffle.espresso.bytecode.Bytecodes.SALOAD;
import static com.oracle.truffle.espresso.bytecode.Bytecodes.SASTORE;
import static com.oracle.truffle.espresso.bytecode.Bytecodes.SIPUSH;
import static com.oracle.truffle.espresso.bytecode.Bytecodes.SLIM_QUICK;
import static com.oracle.truffle.espresso.bytecode.Bytecodes.SWAP;
import static com.oracle.truffle.espresso.bytecode.Bytecodes.TABLESWITCH;
import static com.oracle.truffle.espresso.bytecode.Bytecodes.WIDE;

import java.util.Arrays;
import java.util.List;
import java.util.Objects;
import java.util.Set;
import java.util.concurrent.locks.Lock;
import java.util.function.Supplier;
import java.util.logging.Level;

import com.oracle.truffle.api.Assumption;
import com.oracle.truffle.api.CompilerAsserts;
import com.oracle.truffle.api.CompilerDirectives;
import com.oracle.truffle.api.CompilerDirectives.CompilationFinal;
import com.oracle.truffle.api.CompilerDirectives.TruffleBoundary;
import com.oracle.truffle.api.Truffle;
import com.oracle.truffle.api.exception.AbstractTruffleException;
import com.oracle.truffle.api.frame.Frame;
import com.oracle.truffle.api.frame.FrameDescriptor;
import com.oracle.truffle.api.frame.FrameSlot;
import com.oracle.truffle.api.frame.FrameSlotKind;
import com.oracle.truffle.api.frame.FrameSlotTypeException;
import com.oracle.truffle.api.frame.FrameUtil;
import com.oracle.truffle.api.frame.VirtualFrame;
import com.oracle.truffle.api.instrumentation.InstrumentableNode;
import com.oracle.truffle.api.instrumentation.ProbeNode;
import com.oracle.truffle.api.instrumentation.StandardTags;
import com.oracle.truffle.api.instrumentation.StandardTags.StatementTag;
import com.oracle.truffle.api.instrumentation.Tag;
import com.oracle.truffle.api.interop.InteropLibrary;
import com.oracle.truffle.api.nodes.ControlFlowException;
import com.oracle.truffle.api.nodes.ExplodeLoop;
import com.oracle.truffle.api.nodes.LoopNode;
import com.oracle.truffle.api.nodes.Node;
import com.oracle.truffle.api.nodes.BytecodeOSRNode;
import com.oracle.truffle.api.source.Source;
import com.oracle.truffle.api.source.SourceSection;
import com.oracle.truffle.espresso.analysis.liveness.LivenessAnalysis;
import com.oracle.truffle.espresso.bytecode.BytecodeLookupSwitch;
import com.oracle.truffle.espresso.bytecode.BytecodeStream;
import com.oracle.truffle.espresso.bytecode.BytecodeTableSwitch;
import com.oracle.truffle.espresso.bytecode.Bytecodes;
import com.oracle.truffle.espresso.bytecode.MapperBCI;
import com.oracle.truffle.espresso.classfile.ClassfileParser;
import com.oracle.truffle.espresso.classfile.RuntimeConstantPool;
import com.oracle.truffle.espresso.classfile.attributes.BootstrapMethodsAttribute;
import com.oracle.truffle.espresso.classfile.attributes.LineNumberTableAttribute;
import com.oracle.truffle.espresso.classfile.constantpool.ClassConstant;
import com.oracle.truffle.espresso.classfile.constantpool.DoubleConstant;
import com.oracle.truffle.espresso.classfile.constantpool.DynamicConstant;
import com.oracle.truffle.espresso.classfile.constantpool.FloatConstant;
import com.oracle.truffle.espresso.classfile.constantpool.IntegerConstant;
import com.oracle.truffle.espresso.classfile.constantpool.InvokeDynamicConstant;
import com.oracle.truffle.espresso.classfile.constantpool.LongConstant;
import com.oracle.truffle.espresso.classfile.constantpool.MethodHandleConstant;
import com.oracle.truffle.espresso.classfile.constantpool.MethodRefConstant;
import com.oracle.truffle.espresso.classfile.constantpool.MethodTypeConstant;
import com.oracle.truffle.espresso.classfile.constantpool.PoolConstant;
import com.oracle.truffle.espresso.classfile.constantpool.StringConstant;
import com.oracle.truffle.espresso.descriptors.Signatures;
import com.oracle.truffle.espresso.descriptors.Symbol;
import com.oracle.truffle.espresso.descriptors.Symbol.Type;
import com.oracle.truffle.espresso.descriptors.Types;
import com.oracle.truffle.espresso.impl.ArrayKlass;
import com.oracle.truffle.espresso.impl.Field;
import com.oracle.truffle.espresso.impl.Klass;
import com.oracle.truffle.espresso.impl.Method;
import com.oracle.truffle.espresso.impl.Method.MethodVersion;
import com.oracle.truffle.espresso.meta.EspressoError;
import com.oracle.truffle.espresso.meta.ExceptionHandler;
import com.oracle.truffle.espresso.meta.JavaKind;
import com.oracle.truffle.espresso.meta.Meta;
import com.oracle.truffle.espresso.nodes.helper.EspressoReferenceArrayStoreNode;
import com.oracle.truffle.espresso.nodes.quick.BaseQuickNode;
import com.oracle.truffle.espresso.nodes.quick.CheckCastNode;
import com.oracle.truffle.espresso.nodes.quick.InstanceOfNode;
import com.oracle.truffle.espresso.nodes.quick.QuickNode;
import com.oracle.truffle.espresso.nodes.quick.VolatileArrayAccess;
import com.oracle.truffle.espresso.nodes.quick.interop.ArrayLengthNodeGen;
import com.oracle.truffle.espresso.nodes.quick.interop.ByteArrayLoadNodeGen;
import com.oracle.truffle.espresso.nodes.quick.interop.ByteArrayStoreNodeGen;
import com.oracle.truffle.espresso.nodes.quick.interop.CharArrayLoadNodeGen;
import com.oracle.truffle.espresso.nodes.quick.interop.CharArrayStoreNodeGen;
import com.oracle.truffle.espresso.nodes.quick.interop.DoubleArrayLoadNodeGen;
import com.oracle.truffle.espresso.nodes.quick.interop.DoubleArrayStoreNodeGen;
import com.oracle.truffle.espresso.nodes.quick.interop.FloatArrayLoadNodeGen;
import com.oracle.truffle.espresso.nodes.quick.interop.FloatArrayStoreNodeGen;
import com.oracle.truffle.espresso.nodes.quick.interop.IntArrayLoadNodeGen;
import com.oracle.truffle.espresso.nodes.quick.interop.IntArrayStoreNodeGen;
import com.oracle.truffle.espresso.nodes.quick.interop.LongArrayLoadNodeGen;
import com.oracle.truffle.espresso.nodes.quick.interop.LongArrayStoreNodeGen;
import com.oracle.truffle.espresso.nodes.quick.interop.QuickenedGetFieldNode;
import com.oracle.truffle.espresso.nodes.quick.interop.QuickenedPutFieldNode;
import com.oracle.truffle.espresso.nodes.quick.interop.ReferenceArrayLoadNodeGen;
import com.oracle.truffle.espresso.nodes.quick.interop.ReferenceArrayStoreNodeGen;
import com.oracle.truffle.espresso.nodes.quick.interop.ShortArrayLoadNodeGen;
import com.oracle.truffle.espresso.nodes.quick.interop.ShortArrayStoreNodeGen;
import com.oracle.truffle.espresso.nodes.quick.invoke.InlinedGetterNode;
import com.oracle.truffle.espresso.nodes.quick.invoke.InlinedSetterNode;
import com.oracle.truffle.espresso.nodes.quick.invoke.InvokeDynamicCallSiteNode;
import com.oracle.truffle.espresso.nodes.quick.invoke.InvokeHandleNode;
import com.oracle.truffle.espresso.nodes.quick.invoke.InvokeInterfaceNodeGen;
import com.oracle.truffle.espresso.nodes.quick.invoke.InvokeSpecialNode;
import com.oracle.truffle.espresso.nodes.quick.invoke.InvokeStaticNode;
import com.oracle.truffle.espresso.nodes.quick.invoke.InvokeVirtualNodeGen;
import com.oracle.truffle.espresso.perf.DebugCounter;
import com.oracle.truffle.espresso.redefinition.ClassRedefinition;
import com.oracle.truffle.espresso.runtime.EspressoContext;
import com.oracle.truffle.espresso.runtime.EspressoException;
import com.oracle.truffle.espresso.runtime.EspressoExitException;
import com.oracle.truffle.espresso.runtime.ReturnAddress;
import com.oracle.truffle.espresso.runtime.StaticObject;
import com.oracle.truffle.espresso.substitutions.Target_java_lang_Thread;
import com.oracle.truffle.espresso.vm.InterpreterToVM;

/**
 * Bytecode interpreter loop.
 *
 *
 * Calling convention uses strict Java primitive types although internally the VM basic types are
 * used with conversions at the boundaries.
 *
 * <h3>Operand stack</h3>
 * <p>
 * The operand stack is implemented in a PE-friendly way, with the {@code top} of the stack index
 * being a local variable. With ad-hoc implementation there's no explicit pop operation. Each
 * bytecode is first processed/executed without growing or shrinking the stack and only then the
 * {@code top} of the stack index is adjusted depending on the bytecode stack offset.
 */
public final class BytecodeNode extends EspressoMethodNode implements BytecodeOSRNode {

    private static final DebugCounter EXECUTED_BYTECODES_COUNT = DebugCounter.create("Executed bytecodes");
    private static final DebugCounter QUICKENED_BYTECODES = DebugCounter.create("Quickened bytecodes");
    private static final DebugCounter QUICKENED_INVOKES = DebugCounter.create("Quickened invokes (excluding INDY)");
    private static final DebugCounter[] BYTECODE_HISTOGRAM;

    private static final byte TRIVIAL_UNINITIALIZED = -1;
    private static final byte TRIVIAL_NO = 0;
    private static final byte TRIVIAL_YES = 1;

    private static final int REPORT_LOOP_STRIDE = 1 << 8;

    static {
        BYTECODE_HISTOGRAM = new DebugCounter[0xFF];
        for (int bc = 0; bc <= SLIM_QUICK; ++bc) {
            BYTECODE_HISTOGRAM[bc] = DebugCounter.create(Bytecodes.nameOf(bc));
        }
        assert Integer.bitCount(REPORT_LOOP_STRIDE) == 1 : "must be a power of 2";
    }

    // must not be of type QuickNode as it might be wrapped by instrumentation
    @Children private BaseQuickNode[] nodes = QuickNode.EMPTY_ARRAY;
    @Children private BaseQuickNode[] sparseNodes = QuickNode.EMPTY_ARRAY;
    /**
     * Ideally, we would want one such node per AASTORE bytecode. Unfortunately, the AASTORE
     * bytecode is a single byte long, so we cannot quicken it, and it is far too common to pay for
     * spawning the sparse nodes array.
     */
    @Child private volatile EspressoReferenceArrayStoreNode refArrayStoreNode;

    private final FrameSlot primitivesSlot;
    private final FrameSlot refsSlot;
    private final FrameSlot bciSlot;

    @CompilationFinal(dimensions = 1) //
    private final int[] stackOverflowErrorInfo;

    @CompilationFinal(dimensions = 2) //
    private int[][] jsrBci = null;

    private final BytecodeStream bs;

    @CompilationFinal private EspressoRootNode rootNode;

    @Child private volatile InstrumentationSupport instrumentation;

    private final Assumption noForeignObjects;

    // Cheap profile for implicit exceptions e.g. null checks, division by 0, index out of bounds.
    // All implicit exception paths in the method will be compiled if at least one implicit
    // exception is thrown.
    @CompilationFinal private boolean implicitExceptionProfile;

    private final LivenessAnalysis livenessAnalysis;

<<<<<<< HEAD
    private byte trivialBytecodesCache = -1;
=======
    @CompilationFinal private Object osrMetadata;
>>>>>>> 12999967

    public BytecodeNode(MethodVersion methodVersion, FrameDescriptor frameDescriptor) {
        super(methodVersion);
        CompilerAsserts.neverPartOfCompilation();
        Method method = methodVersion.getMethod();
        this.bs = new BytecodeStream(methodVersion.getCode());
        this.stackOverflowErrorInfo = method.getSOEHandlerInfo();
        this.primitivesSlot = frameDescriptor.addFrameSlot("primitives", FrameSlotKind.Object);
        this.refsSlot = frameDescriptor.addFrameSlot("refs", FrameSlotKind.Object);
        this.bciSlot = frameDescriptor.addFrameSlot("bci", FrameSlotKind.Int);
        this.noForeignObjects = Truffle.getRuntime().createAssumption("noForeignObjects");
        this.implicitExceptionProfile = false;
        this.livenessAnalysis = LivenessAnalysis.analyze(method);
        /*
         * The "triviality" is partially computed here since isTrivial is called from a compiler
         * thread where the context is not accessible.
         */
        this.trivialBytecodesCache = method.getOriginalCode().length <= method.getContext().TrivialMethodSize
                        ? TRIVIAL_UNINITIALIZED
                        : TRIVIAL_NO;
    }

    public BytecodeNode(BytecodeNode copy) {
        this(copy.getMethodVersion(), copy.getRootNode().getFrameDescriptor());
        getContext().getLogger().log(Level.FINE, "Copying node for {}", getMethod());
    }

    public SourceSection getSourceSectionAtBCI(int bci) {
        Source s = getSource();
        if (s == null) {
            return null;
        }

        LineNumberTableAttribute table = getMethodVersion().getLineNumberTableAttribute();

        if (table == LineNumberTableAttribute.EMPTY) {
            return null;
        }
        int line = table.getLineNumber(bci);
        return s.createSection(line);
    }

    @ExplodeLoop
    private void initArguments(Object[] arguments, long[] primitives, Object[] refs) {
        CompilerAsserts.partialEvaluationConstant(primitives.length);
        CompilerAsserts.partialEvaluationConstant(refs.length);

        boolean hasReceiver = !getMethod().isStatic();
        int receiverSlot = hasReceiver ? 1 : 0;
        int curSlot = 0;
        if (hasReceiver) {
            assert StaticObject.notNull((StaticObject) arguments[0]) : "null receiver in init arguments !";
            StaticObject receiver = (StaticObject) arguments[0];
            setLocalObject(refs, curSlot, receiver);
            checkNoForeignObjectAssumption(receiver);
            curSlot += JavaKind.Object.getSlotCount();
        }

        Symbol<Type>[] methodSignature = getMethod().getParsedSignature();
        int argCount = Signatures.parameterCount(methodSignature, false);
        CompilerAsserts.partialEvaluationConstant(argCount);
        for (int i = 0; i < argCount; ++i) {
            Symbol<Type> argType = Signatures.parameterType(methodSignature, i);
            if (argType.length() == 1) {
                // @formatter:off
                switch (argType.byteAt(0)) {
                    case 'Z' : setLocalInt(primitives, curSlot, ((boolean) arguments[i + receiverSlot]) ? 1 : 0); break;
                    case 'B' : setLocalInt(primitives, curSlot, ((byte) arguments[i + receiverSlot]));            break;
                    case 'S' : setLocalInt(primitives, curSlot, ((short) arguments[i + receiverSlot]));           break;
                    case 'C' : setLocalInt(primitives, curSlot, ((char) arguments[i + receiverSlot]));            break;
                    case 'I' : setLocalInt(primitives, curSlot, (int) arguments[i + receiverSlot]);               break;
                    case 'F' : setLocalFloat(primitives, curSlot, (float) arguments[i + receiverSlot]);           break;
                    case 'J' : setLocalLong(primitives, curSlot, (long) arguments[i + receiverSlot]);     ++curSlot; break;
                    case 'D' : setLocalDouble(primitives, curSlot, (double) arguments[i + receiverSlot]); ++curSlot; break;
                    default      :
                        CompilerDirectives.transferToInterpreter();
                        throw EspressoError.shouldNotReachHere("unexpected kind");
                }
                // @formatter:on
            } else {
                // Reference type.
                StaticObject argument = (StaticObject) arguments[i + receiverSlot];
                setLocalObject(refs, curSlot, argument);
                checkNoForeignObjectAssumption(argument);
            }
            ++curSlot;
        }
    }

    public void checkNoForeignObjectAssumption(StaticObject object) {
        if (noForeignObjects.isValid() && object.isForeignObject()) {
            CompilerDirectives.transferToInterpreterAndInvalidate();
            noForeignObjects.invalidate();
        }
    }

    private void setBCI(VirtualFrame frame, int bci) {
        frame.setInt(bciSlot, bci);
    }

    // region Operand stack accessors

    public static int popInt(long[] primitives, int slot) {
        return EspressoFrame.popInt(primitives, slot);
    }

    // Exposed to CheckCastNode.
    // Exposed to InstanceOfNode and quick nodes, which can produce foreign objects.
    public static StaticObject peekObject(Object[] refs, int slot) {
        return EspressoFrame.peekObject(refs, slot);
    }

    /**
     * Reads and clear the operand stack slot.
     */
    public static StaticObject popObject(Object[] refs, int slot) {
        return EspressoFrame.popObject(refs, slot);
    }

    public static float popFloat(long[] primitives, int slot) {
        return Float.intBitsToFloat(EspressoFrame.popInt(primitives, slot));
    }

    public static long popLong(long[] primitives, int slot) {
        return EspressoFrame.popLong(primitives, slot);
    }

    public static double popDouble(long[] primitives, int slot) {
        return Double.longBitsToDouble(EspressoFrame.popLong(primitives, slot));
    }

    /**
     * Read and clear the operand stack slot.
     */
    private static Object popReturnAddressOrObject(Object[] refs, int slot) {
        Object result = EspressoFrame.peekRawObject(refs, slot);
        EspressoFrame.putRawObject(refs, slot, null);
        assert result instanceof StaticObject || result instanceof ReturnAddress;
        return result;
    }

    private static void putReturnAddress(Object[] refs, int slot, int targetBCI) {
        EspressoFrame.putRawObject(refs, slot, ReturnAddress.create(targetBCI));
    }

    public static void putObject(Object[] refs, int slot, StaticObject value) {
        EspressoFrame.putObject(refs, slot, value);
    }

    public static void putInt(long[] primitives, int slot, int value) {
        EspressoFrame.putInt(primitives, slot, value);
    }

    public static void putFloat(long[] primitives, int slot, float value) {
        EspressoFrame.putInt(primitives, slot, Float.floatToRawIntBits(value));
    }

    public static void putLong(long[] primitives, int slot, long value) {
        EspressoFrame.putLong(primitives, slot + 1, value);
    }

    public static void putDouble(long[] primitives, int slot, double value) {
        EspressoFrame.putLong(primitives, slot + 1, Double.doubleToRawLongBits(value));
    }

    // endregion Operand stack accessors

    // region Local accessors

    public static void freeLocal(long[] primitives, Object[] refs, int slot) {
        assert primitives.length == refs.length;
        EspressoFrame.clear(primitives, refs, primitives.length - 1 - slot);
    }

    public static void setLocalObject(Object[] refs, int slot, StaticObject value) {
        EspressoFrame.putObject(refs, refs.length - 1 - slot, value);
    }

    public static void setLocalObjectOrReturnAddress(Object[] refs, int slot, Object value) {
        EspressoFrame.putRawObject(refs, refs.length - 1 - slot, value);
    }

    public static void setLocalInt(long[] primitives, int slot, int value) {
        EspressoFrame.putInt(primitives, primitives.length - 1 - slot, value);
    }

    public static void setLocalFloat(long[] primitives, int slot, float value) {
        EspressoFrame.putInt(primitives, primitives.length - 1 - slot, Float.floatToRawIntBits(value));
    }

    public static void setLocalLong(long[] primitives, int slot, long value) {
        EspressoFrame.putLong(primitives, primitives.length - 1 - slot, value);
    }

    public static void setLocalDouble(long[] primitives, int slot, double value) {
        EspressoFrame.putLong(primitives, primitives.length - 1 - slot, Double.doubleToRawLongBits(value));
    }

    public static int getLocalInt(long[] primitives, int slot) {
        return EspressoFrame.peekInt(primitives, primitives.length - 1 - slot);
    }

    public static StaticObject getLocalObject(Object[] refs, int slot) {
        return EspressoFrame.peekObject(refs, refs.length - 1 - slot);
    }

    public static Object getRawLocalObject(Object[] refs, int slot) {
        return EspressoFrame.peekRawObject(refs, refs.length - 1 - slot);
    }

    public static int getLocalReturnAddress(Object[] refs, int slot) {
        Object result = EspressoFrame.peekRawObject(refs, refs.length - 1 - slot);
        assert result instanceof ReturnAddress;
        return ((ReturnAddress) result).getBci();
    }

    public static float getLocalFloat(long[] primitives, int slot) {
        return Float.intBitsToFloat(EspressoFrame.peekInt(primitives, primitives.length - 1 - slot));
    }

    public static long getLocalLong(long[] primitives, int slot) {
        return EspressoFrame.peekLong(primitives, primitives.length - 1 - slot);
    }

    public static double getLocalDouble(long[] primitives, int slot) {
        return Double.longBitsToDouble(EspressoFrame.peekLong(primitives, primitives.length - 1 - slot));
    }

    // endregion Local accessors

    @Override
    void initializeBody(VirtualFrame frame) {
        int slotCount = getMethod().getMaxLocals() + getMethod().getMaxStackSize();
        CompilerAsserts.partialEvaluationConstant(slotCount);
        long[] primitives = new long[slotCount];
        Object[] refs = new Object[slotCount];
        frame.setObject(primitivesSlot, primitives);
        frame.setObject(refsSlot, refs);
        initArguments(frame.getArguments(), primitives, refs);
        // initialize the bci slot
        setBCI(frame, 0);
    }

    // region OSR support

    private static final class EspressoOSRInterpreterState {
        // The index of the top of the stack. At a back-edge, it is typically 0, but the JVM spec
        // does not guarantee this.
        final int top;
        // The statement index of the next instruction (if instrumentation is enabled).
        final int nextStatementIndex;

        EspressoOSRInterpreterState(int top, int nextStatementIndex) {
            this.top = top;
            this.nextStatementIndex = nextStatementIndex;
        }
    }

    private static final class EspressoOSRReturnException extends ControlFlowException {
        private static final long serialVersionUID = 117347248600170993L;
        private final Object result;

        EspressoOSRReturnException(Object result) {
            this.result = result;
        }

        Object getResult() {
            return result;
        }
    }

    @Override
    public Object executeOSR(VirtualFrame osrFrame, int target, Object interpreterState) {
        EspressoOSRInterpreterState state = (EspressoOSRInterpreterState) interpreterState;
        return executeBodyFromBCI(osrFrame, target, state.top, state.nextStatementIndex, true);
    }

    @Override
    public Object getOSRMetadata() {
        return osrMetadata;
    }

    @Override
    public void setOSRMetadata(Object osrMetadata) {
        this.osrMetadata = osrMetadata;
    }

    @Override
    public void prepareOSR(int target) {
        getRoot(); // force initialization of root node since we need it in OSR
    }

    /**
     * Override the default implementation of this method to ensure the primitive and ref arrays can
     * be scalar replaced. Also, clear locals in the parent frame since they won't be used again.
     */
    @Override
    @ExplodeLoop
    public void copyIntoOSRFrame(VirtualFrame frame, VirtualFrame parentFrame, int target) {
        CompilerAsserts.partialEvaluationConstant(target);
        int slotCount = getMethod().getMaxLocals() + getMethod().getMaxStackSize();
        CompilerAsserts.partialEvaluationConstant(slotCount);
        long[] primitives = new long[slotCount];
        Object[] refs = new Object[slotCount];
        EspressoRootNode espressoRootNode = getRoot();
        if (espressoRootNode.usesMonitors()) {
            espressoRootNode.initMonitorStack(frame, espressoRootNode.getMonitorStack(parentFrame));
        }
        frame.setObject(primitivesSlot, primitives);
        frame.setObject(refsSlot, refs);
        try {
            long[] callerPrimitives = (long[]) parentFrame.getObject(primitivesSlot);
            Object[] callerRefs = (Object[]) parentFrame.getObject(refsSlot);
            assert callerPrimitives.length == slotCount && callerRefs.length == slotCount;
            for (int i = 0; i < slotCount; i++) {
                // copy locals into our frame
                primitives[i] = callerPrimitives[i];
                refs[i] = callerRefs[i];
                // we will not continue executing in the caller, so free up the locals
                EspressoFrame.clear(callerPrimitives, callerRefs, i);
            }
        } catch (FrameSlotTypeException e) {
            CompilerDirectives.transferToInterpreter();
            throw EspressoError.shouldNotReachHere(e);
        }
        setBCI(frame, target);
    }

    @Override
    @ExplodeLoop
    public void restoreParentFrame(VirtualFrame osrFrame, VirtualFrame parentFrame) {
        int maxStackSize = getMethod().getMaxStackSize();
        CompilerAsserts.partialEvaluationConstant(maxStackSize);
        int slotCount = getMethod().getMaxLocals() + maxStackSize;
        CompilerAsserts.partialEvaluationConstant(slotCount);
        try {
            long[] parentPrimitives = (long[]) parentFrame.getObject(primitivesSlot);
            Object[] parentRefs = (Object[]) parentFrame.getObject(refsSlot);
            assert parentPrimitives.length == slotCount && parentRefs.length == slotCount;

            long[] osrPrimitives = (long[]) osrFrame.getObject(primitivesSlot);
            Object[] osrRefs = (Object[]) osrFrame.getObject(refsSlot);
            assert osrPrimitives.length == slotCount && osrRefs.length == slotCount;

            for (int i = 0; i < slotCount; i++) {
                if (i < maxStackSize) {
                    // On return from OSR, the entire stack is empty.
                    EspressoFrame.clear(parentPrimitives, parentRefs, i);
                } else {
                    // Copy locals back into the parent frame.
                    parentPrimitives[i] = osrPrimitives[i];
                    parentRefs[i] = osrRefs[i];
                }
            }
        } catch (FrameSlotTypeException e) {
            CompilerDirectives.transferToInterpreter();
            throw EspressoError.shouldNotReachHere(e);
        }
        setBCI(parentFrame, getBci(osrFrame));
    }

    // endregion OSR support

    @Override
    Object executeBody(VirtualFrame frame) {
        return executeBodyFromBCI(frame, 0, 0, 0, false);
    }

    @ExplodeLoop(kind = ExplodeLoop.LoopExplosionKind.MERGE_EXPLODE)
    Object executeBodyFromBCI(VirtualFrame frame, int startBCI, int startTop, int startStatementIndex, boolean startSkipEntryInstrumentation) {
        CompilerAsserts.partialEvaluationConstant(startBCI);
        int curBCI = startBCI;
        int top = startTop;
        final InstrumentationSupport instrument = this.instrumentation;
        int statementIndex = InstrumentationSupport.NO_STATEMENT;
        int nextStatementIndex = startStatementIndex;
        boolean skipEntryInstrumentation = startSkipEntryInstrumentation;

        long[] primitivesTemp = (long[]) FrameUtil.getObjectSafe(frame, primitivesSlot);
        // pop frame cause initializeBody to be skipped on re-entry
        // so force the initialization here
        if (primitivesTemp == null) {
            initializeBody(frame);
            primitivesTemp = (long[]) FrameUtil.getObjectSafe(frame, primitivesSlot);
        }
        final long[] primitives = primitivesTemp;
        final Object[] refs = (Object[]) FrameUtil.getObjectSafe(frame, refsSlot);
        final int[] loopCount = new int[1];

        setBCI(frame, curBCI);

        if (instrument != null && !skipEntryInstrumentation) {
            instrument.notifyEntry(frame, this);
        }
        livenessAnalysis.onStart(primitives, refs);

        EspressoError.guarantee(primitives.length - 1 < (1 << 17), "hoist");
        EspressoError.guarantee(refs.length - 1 < (1 << 17), "hoist");
        EspressoError.guarantee(primitives.length == refs.length, "hoist");

        loop: while (true) {
            final int curOpcode = bs.opcode(curBCI);
            EXECUTED_BYTECODES_COUNT.inc();
            try {
                CompilerAsserts.partialEvaluationConstant(top);
                CompilerAsserts.partialEvaluationConstant(curBCI);
                CompilerAsserts.partialEvaluationConstant(skipEntryInstrumentation);
                CompilerAsserts.partialEvaluationConstant(curOpcode);

                CompilerAsserts.partialEvaluationConstant(statementIndex);
                CompilerAsserts.partialEvaluationConstant(nextStatementIndex);

                CompilerDirectives.ensureVirtualized(primitives);
                CompilerDirectives.ensureVirtualized(refs);

                if (instrument != null || Bytecodes.canTrap(curOpcode)) {
                    /*
                     * curOpcode can be == WIDE, but none of the WIDE-prefixed bytecodes throw
                     * exceptions.
                     */
                    setBCI(frame, curBCI);
                }
                if (instrument != null) {
                    if (!skipEntryInstrumentation) {
                        instrument.notifyStatement(frame, statementIndex, nextStatementIndex);
                    }
                    skipEntryInstrumentation = false;
                    statementIndex = nextStatementIndex;
                }

                // @formatter:off
                switch (curOpcode) {
                    case NOP: break;
                    case ACONST_NULL: putObject(refs, top, StaticObject.NULL); break;

                    case ICONST_M1: // fall through
                    case ICONST_0: // fall through
                    case ICONST_1: // fall through
                    case ICONST_2: // fall through
                    case ICONST_3: // fall through
                    case ICONST_4: // fall through
                    case ICONST_5: putInt(primitives, top, curOpcode - ICONST_0); break;

                    case LCONST_0: // fall through
                    case LCONST_1: putLong(primitives, top, curOpcode - LCONST_0); break;

                    case FCONST_0: // fall through
                    case FCONST_1: // fall through
                    case FCONST_2: putFloat(primitives, top, curOpcode - FCONST_0); break;

                    case DCONST_0: // fall through
                    case DCONST_1: putDouble(primitives, top, curOpcode - DCONST_0); break;

                    case BIPUSH: putInt(primitives, top, bs.readByte(curBCI)); break;
                    case SIPUSH: putInt(primitives, top, bs.readShort(curBCI)); break;
                    case LDC: // fall through
                    case LDC_W: // fall through
                    case LDC2_W: putPoolConstant(primitives, refs, top, readCPI(curBCI), curOpcode); break;

                    case ILOAD:
                        putInt(primitives, top, getLocalInt(primitives, bs.readLocalIndex(curBCI)));
                        livenessAnalysis.performPostBCI(primitives, refs, curBCI);
                        break;
                    case LLOAD:
                        putLong(primitives, top, getLocalLong(primitives, bs.readLocalIndex(curBCI)));
                        livenessAnalysis.performPostBCI(primitives, refs, curBCI);
                        break;
                    case FLOAD:
                        putFloat(primitives, top, getLocalFloat(primitives, bs.readLocalIndex(curBCI)));
                        livenessAnalysis.performPostBCI(primitives, refs, curBCI);
                        break;
                    case DLOAD:
                        putDouble(primitives, top, getLocalDouble(primitives, bs.readLocalIndex(curBCI)));
                        livenessAnalysis.performPostBCI(primitives, refs, curBCI);
                        break;
                    case ALOAD:
                        putObject(refs, top, getLocalObject(refs, bs.readLocalIndex(curBCI)));
                        livenessAnalysis.performPostBCI(primitives, refs, curBCI);
                        break;

                    case ILOAD_0: // fall through
                    case ILOAD_1: // fall through
                    case ILOAD_2: // fall through
                    case ILOAD_3:
                        putInt(primitives, top, getLocalInt(primitives, curOpcode - ILOAD_0));
                        livenessAnalysis.performPostBCI(primitives, refs, curBCI);
                        break;
                    case LLOAD_0: // fall through
                    case LLOAD_1: // fall through
                    case LLOAD_2: // fall through
                    case LLOAD_3:
                        putLong(primitives, top, getLocalLong(primitives, curOpcode - LLOAD_0));
                        livenessAnalysis.performPostBCI(primitives, refs, curBCI);
                        break;
                    case FLOAD_0: // fall through
                    case FLOAD_1: // fall through
                    case FLOAD_2: // fall through
                    case FLOAD_3:
                        putFloat(primitives, top, getLocalFloat(primitives, curOpcode - FLOAD_0));
                        livenessAnalysis.performPostBCI(primitives, refs, curBCI);
                        break;
                    case DLOAD_0: // fall through
                    case DLOAD_1: // fall through
                    case DLOAD_2: // fall through
                    case DLOAD_3:
                        putDouble(primitives, top, getLocalDouble(primitives, curOpcode - DLOAD_0));
                        livenessAnalysis.performPostBCI(primitives, refs, curBCI);
                        break;
                    case ALOAD_0:
                        putObject(refs, top, getLocalObject(refs, 0));
                        livenessAnalysis.performPostBCI(primitives, refs, curBCI);
                        break;
                    case ALOAD_1: // fall through
                    case ALOAD_2: // fall through
                    case ALOAD_3:
                        putObject(refs, top, getLocalObject(refs, curOpcode - ALOAD_0));
                        livenessAnalysis.performPostBCI(primitives, refs, curBCI);
                        break;

                    case IALOAD: // fall through
                    case LALOAD: // fall through
                    case FALOAD: // fall through
                    case DALOAD: // fall through
                    case BALOAD: // fall through
                    case CALOAD: // fall through
                    case SALOAD: arrayLoad(frame, primitives, refs, top, curBCI, curOpcode); break;
                    case AALOAD:
                        arrayLoad(frame, primitives, refs, top, curBCI, AALOAD);
                        checkNoForeignObjectAssumption(peekObject(refs, top - 2));
                        break;

                    case ISTORE:
                        setLocalInt(primitives, bs.readLocalIndex(curBCI), popInt(primitives, top - 1));
                        livenessAnalysis.performPostBCI(primitives, refs, curBCI);
                        break;
                    case LSTORE:
                        setLocalLong(primitives, bs.readLocalIndex(curBCI), popLong(primitives, top - 1));
                        livenessAnalysis.performPostBCI(primitives, refs, curBCI);
                        break;
                    case FSTORE:
                        setLocalFloat(primitives, bs.readLocalIndex(curBCI), popFloat(primitives, top - 1));
                        livenessAnalysis.performPostBCI(primitives, refs, curBCI);
                        break;
                    case DSTORE:
                        setLocalDouble(primitives, bs.readLocalIndex(curBCI), popDouble(primitives, top - 1));
                        livenessAnalysis.performPostBCI(primitives, refs, curBCI);
                        break;
                    case ASTORE:
                        setLocalObjectOrReturnAddress(refs, bs.readLocalIndex(curBCI), popReturnAddressOrObject(refs, top - 1));
                        livenessAnalysis.performPostBCI(primitives, refs, curBCI);
                        break;

                    case ISTORE_0: // fall through
                    case ISTORE_1: // fall through
                    case ISTORE_2: // fall through
                    case ISTORE_3:
                        setLocalInt(primitives, curOpcode - ISTORE_0, popInt(primitives, top - 1));
                        livenessAnalysis.performPostBCI(primitives, refs, curBCI);
                        break;
                    case LSTORE_0: // fall through
                    case LSTORE_1: // fall through
                    case LSTORE_2: // fall through
                    case LSTORE_3:
                        setLocalLong(primitives, curOpcode - LSTORE_0, popLong(primitives, top - 1));
                        livenessAnalysis.performPostBCI(primitives, refs, curBCI);
                        break;
                    case FSTORE_0: // fall through
                    case FSTORE_1: // fall through
                    case FSTORE_2: // fall through
                    case FSTORE_3:
                        setLocalFloat(primitives, curOpcode - FSTORE_0, popFloat(primitives, top - 1));
                        livenessAnalysis.performPostBCI(primitives, refs, curBCI);
                        break;
                    case DSTORE_0: // fall through
                    case DSTORE_1: // fall through
                    case DSTORE_2: // fall through
                    case DSTORE_3:
                        setLocalDouble(primitives, curOpcode - DSTORE_0, popDouble(primitives, top - 1));
                        livenessAnalysis.performPostBCI(primitives, refs, curBCI);
                        break;
                    case ASTORE_0: // fall through
                    case ASTORE_1: // fall through
                    case ASTORE_2: // fall through
                    case ASTORE_3:
                        setLocalObjectOrReturnAddress(refs, curOpcode - ASTORE_0, popReturnAddressOrObject(refs, top - 1));
                        livenessAnalysis.performPostBCI(primitives, refs, curBCI);
                        break;

                    case IASTORE: // fall through
                    case LASTORE: // fall through
                    case FASTORE: // fall through
                    case DASTORE: // fall through
                    case AASTORE: // fall through
                    case BASTORE: // fall through
                    case CASTORE: // fall through
                    case SASTORE: arrayStore(frame, primitives, refs, top, curBCI, curOpcode); break;

                    case POP2:
                        EspressoFrame.clear(primitives, refs, top - 1);
                        EspressoFrame.clear(primitives, refs, top - 2);
                        break;
                    case POP:
                        EspressoFrame.clear(primitives, refs, top - 1);
                        break;

                    // TODO(peterssen): Stack shuffling is expensive.
                    case DUP     : EspressoFrame.dup1(primitives, refs, top);       break;
                    case DUP_X1  : EspressoFrame.dupx1(primitives, refs, top);      break;
                    case DUP_X2  : EspressoFrame.dupx2(primitives, refs, top);      break;
                    case DUP2    : EspressoFrame.dup2(primitives, refs, top);       break;
                    case DUP2_X1 : EspressoFrame.dup2x1(primitives, refs, top);     break;
                    case DUP2_X2 : EspressoFrame.dup2x2(primitives, refs, top);     break;
                    case SWAP    : EspressoFrame.swapSingle(primitives, refs, top); break;

                    case IADD: putInt(primitives, top - 2, popInt(primitives, top - 1) + popInt(primitives, top - 2)); break;
                    case LADD: putLong(primitives, top - 4, popLong(primitives, top - 1) + popLong(primitives, top - 3)); break;
                    case FADD: putFloat(primitives, top - 2, popFloat(primitives, top - 1) + popFloat(primitives, top - 2)); break;
                    case DADD: putDouble(primitives, top - 4, popDouble(primitives, top - 1) + popDouble(primitives, top - 3)); break;

                    case ISUB: putInt(primitives, top - 2, popInt(primitives, top - 2) - popInt(primitives, top - 1)); break;
                    case LSUB: putLong(primitives, top - 4, popLong(primitives, top - 3) - popLong(primitives, top - 1)); break;
                    case FSUB: putFloat(primitives, top - 2, popFloat(primitives, top - 2) - popFloat(primitives, top - 1)); break;
                    case DSUB: putDouble(primitives, top - 4, popDouble(primitives, top - 3) - popDouble(primitives, top - 1)); break;

                    case IMUL: putInt(primitives, top - 2, popInt(primitives, top - 1) * popInt(primitives, top - 2)); break;
                    case LMUL: putLong(primitives, top - 4, popLong(primitives, top - 1) * popLong(primitives, top - 3)); break;
                    case FMUL: putFloat(primitives, top - 2, popFloat(primitives, top - 1) * popFloat(primitives, top - 2)); break;
                    case DMUL: putDouble(primitives, top - 4, popDouble(primitives, top - 1) * popDouble(primitives, top - 3)); break;

                    case IDIV: putInt(primitives, top - 2, divInt(checkNonZero(popInt(primitives, top - 1)), popInt(primitives, top - 2))); break;
                    case LDIV: putLong(primitives, top - 4, divLong(checkNonZero(popLong(primitives, top - 1)), popLong(primitives, top - 3))); break;
                    case FDIV: putFloat(primitives, top - 2, divFloat(popFloat(primitives, top - 1), popFloat(primitives, top - 2))); break;
                    case DDIV: putDouble(primitives, top - 4, divDouble(popDouble(primitives, top - 1), popDouble(primitives, top - 3))); break;

                    case IREM: putInt(primitives, top - 2, remInt(checkNonZero(popInt(primitives, top - 1)), popInt(primitives, top - 2))); break;
                    case LREM: putLong(primitives, top - 4, remLong(checkNonZero(popLong(primitives, top - 1)), popLong(primitives, top - 3))); break;
                    case FREM: putFloat(primitives, top - 2, remFloat(popFloat(primitives, top - 1), popFloat(primitives, top - 2))); break;
                    case DREM: putDouble(primitives, top - 4, remDouble(popDouble(primitives, top - 1), popDouble(primitives, top - 3))); break;

                    case INEG: putInt(primitives, top - 1, -popInt(primitives, top - 1)); break;
                    case LNEG: putLong(primitives, top - 2, -popLong(primitives, top - 1)); break;
                    case FNEG: putFloat(primitives, top - 1, -popFloat(primitives, top - 1)); break;
                    case DNEG: putDouble(primitives, top - 2, -popDouble(primitives, top - 1)); break;

                    case ISHL: putInt(primitives, top - 2, shiftLeftInt(popInt(primitives, top - 1), popInt(primitives, top - 2))); break;
                    case LSHL: putLong(primitives, top - 3, shiftLeftLong(popInt(primitives, top - 1), popLong(primitives, top - 2))); break;
                    case ISHR: putInt(primitives, top - 2, shiftRightSignedInt(popInt(primitives, top - 1), popInt(primitives, top - 2))); break;
                    case LSHR: putLong(primitives, top - 3, shiftRightSignedLong(popInt(primitives, top - 1), popLong(primitives, top - 2))); break;
                    case IUSHR: putInt(primitives, top - 2, shiftRightUnsignedInt(popInt(primitives, top - 1), popInt(primitives, top - 2))); break;
                    case LUSHR: putLong(primitives, top - 3, shiftRightUnsignedLong(popInt(primitives, top - 1), popLong(primitives, top - 2))); break;

                    case IAND: putInt(primitives, top - 2, popInt(primitives, top - 1) & popInt(primitives, top - 2)); break;
                    case LAND: putLong(primitives, top - 4, popLong(primitives, top - 1) & popLong(primitives, top - 3)); break;

                    case IOR: putInt(primitives, top - 2, popInt(primitives, top - 1) | popInt(primitives, top - 2)); break;
                    case LOR: putLong(primitives, top - 4, popLong(primitives, top - 1) | popLong(primitives, top - 3)); break;

                    case IXOR: putInt(primitives, top - 2, popInt(primitives, top - 1) ^ popInt(primitives, top - 2)); break;
                    case LXOR: putLong(primitives, top - 4, popLong(primitives, top - 1) ^ popLong(primitives, top - 3)); break;

                    case IINC:
                        setLocalInt(primitives, bs.readLocalIndex1(curBCI), getLocalInt(primitives, bs.readLocalIndex1(curBCI)) + bs.readIncrement1(curBCI));
                        livenessAnalysis.performPostBCI(primitives, refs, curBCI);
                        break;

                    case I2L: putLong(primitives, top - 1, popInt(primitives, top - 1)); break;
                    case I2F: putFloat(primitives, top - 1, popInt(primitives, top - 1)); break;
                    case I2D: putDouble(primitives, top - 1, popInt(primitives, top - 1)); break;

                    case L2I: putInt(primitives, top - 2, (int) popLong(primitives, top - 1)); break;
                    case L2F: putFloat(primitives, top - 2, popLong(primitives, top - 1)); break;
                    case L2D: putDouble(primitives, top - 2, popLong(primitives, top - 1)); break;

                    case F2I: putInt(primitives, top - 1, (int) popFloat(primitives, top - 1)); break;
                    case F2L: putLong(primitives, top - 1, (long) popFloat(primitives, top - 1)); break;
                    case F2D: putDouble(primitives, top - 1, popFloat(primitives, top - 1)); break;

                    case D2I: putInt(primitives, top - 2, (int) popDouble(primitives, top - 1)); break;
                    case D2L: putLong(primitives, top - 2, (long) popDouble(primitives, top - 1)); break;
                    case D2F: putFloat(primitives, top - 2, (float) popDouble(primitives, top - 1)); break;

                    case I2B: putInt(primitives, top - 1, (byte) popInt(primitives, top - 1)); break;
                    case I2C: putInt(primitives, top - 1, (char) popInt(primitives, top - 1)); break;
                    case I2S: putInt(primitives, top - 1, (short) popInt(primitives, top - 1)); break;

                    case LCMP : putInt(primitives, top - 4, compareLong(popLong(primitives, top - 1), popLong(primitives, top - 3))); break;
                    case FCMPL: putInt(primitives, top - 2, compareFloatLess(popFloat(primitives, top - 1), popFloat(primitives, top - 2))); break;
                    case FCMPG: putInt(primitives, top - 2, compareFloatGreater(popFloat(primitives, top - 1), popFloat(primitives, top - 2))); break;
                    case DCMPL: putInt(primitives, top - 4, compareDoubleLess(popDouble(primitives, top - 1), popDouble(primitives, top - 3))); break;
                    case DCMPG: putInt(primitives, top - 4, compareDoubleGreater(popDouble(primitives, top - 1), popDouble(primitives, top - 3))); break;

                    case IFEQ: // fall through
                    case IFNE: // fall through
                    case IFLT: // fall through
                    case IFGE: // fall through
                    case IFGT: // fall through
                    case IFLE: // fall through
                        if (takeBranchPrimitive1(popInt(primitives, top - 1), curOpcode)) {
                            int targetBCI = bs.readBranchDest2(curBCI);
                            top += Bytecodes.stackEffectOf(IFLE);
                            nextStatementIndex = beforeJumpChecks(primitives, refs, curBCI, targetBCI, top, statementIndex, instrument, loopCount, frame);
                            curBCI = targetBCI;
                            continue loop;
                        }
                        break;

                    case IF_ICMPEQ: // fall through
                    case IF_ICMPNE: // fall through
                    case IF_ICMPLT: // fall through
                    case IF_ICMPGE: // fall through
                    case IF_ICMPGT: // fall through
                    case IF_ICMPLE:
                        if (takeBranchPrimitive2(popInt(primitives, top - 1), popInt(primitives, top - 2), curOpcode)) {
                            top += Bytecodes.stackEffectOf(IF_ICMPLE);
                            nextStatementIndex = beforeJumpChecks(primitives, refs, curBCI, bs.readBranchDest2(curBCI), top, statementIndex, instrument, loopCount, frame);
                            curBCI = bs.readBranchDest2(curBCI);
                            continue loop;
                        }
                        break;

                    case IF_ACMPEQ: // fall through
                    case IF_ACMPNE:
                        if (takeBranchRef2(popObject(refs, top - 1), popObject(refs, top - 2), curOpcode)) {
                            int targetBCI = bs.readBranchDest2(curBCI);
                            top += Bytecodes.stackEffectOf(IF_ACMPNE);
                            nextStatementIndex = beforeJumpChecks(primitives, refs, curBCI, targetBCI, top, statementIndex, instrument, loopCount, frame);
                            curBCI = targetBCI;
                            continue loop;
                        }
                        break;

                    case IFNULL: // fall through
                    case IFNONNULL:
                        if (takeBranchRef1(popObject(refs, top - 1), curOpcode)) {
                            int targetBCI = bs.readBranchDest2(curBCI);
                            top += Bytecodes.stackEffectOf(IFNONNULL);
                            nextStatementIndex = beforeJumpChecks(primitives, refs, curBCI, targetBCI, top, statementIndex, instrument, loopCount, frame);
                            curBCI = targetBCI;
                            continue loop;
                        }
                        break;

                    case GOTO: {
                        int targetBCI = bs.readBranchDest2(curBCI);
                        nextStatementIndex = beforeJumpChecks(primitives, refs, curBCI, targetBCI, top, statementIndex, instrument, loopCount, frame);
                        curBCI = targetBCI;
                        continue loop;
                    }
                    case GOTO_W: {
                        int targetBCI = bs.readBranchDest4(curBCI);
                        nextStatementIndex = beforeJumpChecks(primitives, refs, curBCI, targetBCI, top, statementIndex, instrument, loopCount, frame);
                        curBCI = targetBCI;
                        continue loop;
                    }
                    case JSR: {
                        putReturnAddress(refs, top, bs.nextBCI(curBCI));
                        int targetBCI = bs.readBranchDest2(curBCI);
                        top += Bytecodes.stackEffectOf(JSR);
                        nextStatementIndex = beforeJumpChecks(primitives, refs, curBCI, targetBCI, top, statementIndex, instrument, loopCount, frame);
                        curBCI = targetBCI;
                        continue loop;
                    }
                    case JSR_W: {
                        putReturnAddress(refs, top, bs.nextBCI(curBCI));
                        int targetBCI = bs.readBranchDest4(curBCI);
                        top += Bytecodes.stackEffectOf(JSR_W);
                        nextStatementIndex = beforeJumpChecks(primitives, refs, curBCI, targetBCI, top, statementIndex, instrument, loopCount, frame);
                        curBCI = targetBCI;
                        continue loop;
                    }
                    case RET: {
                        int targetBCI = getLocalReturnAddress(refs, bs.readLocalIndex1(curBCI));
                        livenessAnalysis.performPostBCI(primitives, refs, curBCI);
                        if (jsrBci == null) {
                            CompilerDirectives.transferToInterpreterAndInvalidate();
                            jsrBci = new int[bs.endBCI()][];
                        }
                        if (jsrBci[curBCI] == null) {
                            CompilerDirectives.transferToInterpreterAndInvalidate();
                            jsrBci[curBCI] = new int[]{targetBCI};
                        }
                        for (int jsr : jsrBci[curBCI]) {
                            if (jsr == targetBCI) {
                                CompilerAsserts.partialEvaluationConstant(jsr);
                                targetBCI = jsr;
                                top += Bytecodes.stackEffectOf(RET);
                                nextStatementIndex = beforeJumpChecks(primitives, refs, curBCI, targetBCI, top, statementIndex, instrument, loopCount, frame);
                                curBCI = targetBCI;
                                continue loop;
                            }
                        }
                        CompilerDirectives.transferToInterpreterAndInvalidate();
                        jsrBci[curBCI] = Arrays.copyOf(jsrBci[curBCI], jsrBci[curBCI].length + 1);
                        jsrBci[curBCI][jsrBci[curBCI].length - 1] = targetBCI;
                        top += Bytecodes.stackEffectOf(RET);
                        nextStatementIndex = beforeJumpChecks(primitives, refs, curBCI, targetBCI, top, statementIndex, instrument, loopCount, frame);
                        curBCI = targetBCI;
                        continue loop;
                    }

                    case TABLESWITCH: {
                        int index = popInt(primitives, top - 1);
                        BytecodeTableSwitch switchHelper = BytecodeTableSwitch.INSTANCE;
                        int low = switchHelper.lowKey(bs, curBCI);
                        int high = switchHelper.highKey(bs, curBCI);
                        assert low <= high;

                        // Interpreter uses direct lookup.
                        if (CompilerDirectives.inInterpreter()) {
                            int targetBCI;
                            if (low <= index && index <= high) {
                                targetBCI = switchHelper.targetAt(bs, curBCI, index - low);
                            } else {
                                targetBCI = switchHelper.defaultTarget(bs, curBCI);
                            }
                            top += Bytecodes.stackEffectOf(TABLESWITCH);
                            nextStatementIndex = beforeJumpChecks(primitives, refs, curBCI, targetBCI, top, statementIndex, instrument, loopCount, frame);
                            curBCI = targetBCI;
                            continue loop;
                        }

                        // i could overflow if high == Integer.MAX_VALUE.
                        // This loops take that into account.
                        for (int i = low; i != high + 1; ++i) {
                            if (i == index) {
                                // Key found.
                                int targetBCI = switchHelper.targetAt(bs, curBCI, i - low);
                                top += Bytecodes.stackEffectOf(TABLESWITCH);
                                nextStatementIndex = beforeJumpChecks(primitives, refs, curBCI, targetBCI, top, statementIndex, instrument, loopCount, frame);
                                curBCI = targetBCI;
                                continue loop;
                            }
                        }

                        // Key not found.
                        int targetBCI = switchHelper.defaultTarget(bs, curBCI);
                        top += Bytecodes.stackEffectOf(TABLESWITCH);
                        nextStatementIndex = beforeJumpChecks(primitives, refs, curBCI, targetBCI, top, statementIndex, instrument, loopCount, frame);
                        curBCI = targetBCI;
                        continue loop;
                    }
                    case LOOKUPSWITCH: {
                        int key = popInt(primitives, top - 1);
                        BytecodeLookupSwitch switchHelper = BytecodeLookupSwitch.INSTANCE;
                        int low = 0;
                        int high = switchHelper.numberOfCases(bs, curBCI) - 1;
                        while (low <= high) {
                            int mid = (low + high) >>> 1;
                            int midVal = switchHelper.keyAt(bs, curBCI, mid);
                            if (midVal < key) {
                                low = mid + 1;
                            } else if (midVal > key) {
                                high = mid - 1;
                            } else {
                                // Key found.
                                int targetBCI = curBCI + switchHelper.offsetAt(bs, curBCI, mid);
                                top += Bytecodes.stackEffectOf(LOOKUPSWITCH);
                                nextStatementIndex = beforeJumpChecks(primitives, refs, curBCI, targetBCI, top, statementIndex, instrument, loopCount, frame);
                                curBCI = targetBCI;
                                continue loop;
                            }
                        }

                        // Key not found.
                        int targetBCI = switchHelper.defaultTarget(bs, curBCI);
                        top += Bytecodes.stackEffectOf(LOOKUPSWITCH);
                        nextStatementIndex = beforeJumpChecks(primitives, refs, curBCI, targetBCI, top, statementIndex, instrument, loopCount, frame);
                        curBCI = targetBCI;
                        continue loop;
                    }
                    // @formatter:off

                    case IRETURN: // fall through
                    case LRETURN: // fall through
                    case FRETURN: // fall through
                    case DRETURN: // fall through
                    case ARETURN: // fall through
                    case RETURN : {
                        if (loopCount[0] > 0) {
                            LoopNode.reportLoopCount(this, loopCount[0]);
                        }
                        Object returnValue = getReturnValueAsObject(primitives, refs, top);
                        if (instrument != null) {
                            instrument.notifyReturn(frame, statementIndex, returnValue);
                        }
                        return returnValue;
                    }

                    // TODO(peterssen): Order shuffled.
                    case GETSTATIC : // fall through
                    case GETFIELD  : top += getField(frame, primitives, refs, top,
                                     resolveField(curOpcode, /* Quickenable -> read from original code for thread safety */ readOriginalCPI(curBCI)),
                                     curBCI, curOpcode, statementIndex); break;
                    case PUTSTATIC : // fall through
                    case PUTFIELD  : top += putField(frame, primitives, refs, top,
                                     resolveField(curOpcode, /* Quickenable -> read from original code for thread safety */ readOriginalCPI(curBCI)),
                                     curBCI, curOpcode, statementIndex); break;

                    case INVOKEVIRTUAL: // fall through
                    case INVOKESPECIAL: // fall through
                    case INVOKESTATIC:  // fall through
                    case INVOKEINTERFACE:
                        top += quickenInvoke(frame, primitives, refs, top, curBCI, curOpcode, statementIndex); break;

                    case NEW         : putObject(refs, top, InterpreterToVM.newObject(resolveType(NEW, readCPI(curBCI)), true)); break;
                    case NEWARRAY    : putObject(refs, top - 1, InterpreterToVM.allocatePrimitiveArray(bs.readByte(curBCI), popInt(primitives, top - 1), getMeta(), this)); break;
                    case ANEWARRAY   : putObject(refs, top - 1, InterpreterToVM.newReferenceArray(resolveType(ANEWARRAY, readCPI(curBCI)), popInt(primitives, top - 1), this)); break;

                    case ARRAYLENGTH : arrayLength(frame, primitives, refs, top, curBCI); break;

                    case ATHROW      :
                        throw getMeta().throwException(nullCheck(popObject(refs, top - 1)));

                    case CHECKCAST   : top += quickenCheckCast(frame, primitives, refs, top, curBCI, CHECKCAST); break;
                    case INSTANCEOF  : top += quickenInstanceOf(frame, primitives, refs, top, curBCI, INSTANCEOF); break;

                    case MONITORENTER: getRoot().monitorEnter(frame, nullCheck(popObject(refs, top - 1))); break;
                    case MONITOREXIT : getRoot().monitorExit(frame, nullCheck(popObject(refs, top - 1))); break;

                    case WIDE: {
                        int wideOpcode = bs.opcode(curBCI + 1);
                        switch (wideOpcode) {
                            case ILOAD: putInt(primitives, top, getLocalInt(primitives, bs.readLocalIndex2(curBCI))); break;
                            case LLOAD: putLong(primitives, top, getLocalLong(primitives, bs.readLocalIndex2(curBCI))); break;
                            case FLOAD: putFloat(primitives, top, getLocalFloat(primitives, bs.readLocalIndex2(curBCI))); break;
                            case DLOAD: putDouble(primitives, top, getLocalDouble(primitives, bs.readLocalIndex2(curBCI))); break;
                            case ALOAD: putObject(refs, top, getLocalObject(refs, bs.readLocalIndex2(curBCI))); break;

                            case ISTORE: setLocalInt(primitives, bs.readLocalIndex2(curBCI), popInt(primitives, top - 1)); break;
                            case LSTORE: setLocalLong(primitives, bs.readLocalIndex2(curBCI), popLong(primitives, top - 1)); break;
                            case FSTORE: setLocalFloat(primitives, bs.readLocalIndex2(curBCI), popFloat(primitives, top - 1)); break;
                            case DSTORE: setLocalDouble(primitives, bs.readLocalIndex2(curBCI), popDouble(primitives, top - 1)); break;
                            case ASTORE: setLocalObjectOrReturnAddress(refs, bs.readLocalIndex2(curBCI), popReturnAddressOrObject(refs, top - 1)); break;
                            case IINC: setLocalInt(primitives, bs.readLocalIndex2(curBCI), getLocalInt(primitives, bs.readLocalIndex2(curBCI)) + bs.readIncrement2(curBCI)); break;
                            case RET: {
                                int targetBCI = getLocalReturnAddress(refs, bs.readLocalIndex2(curBCI));
                                livenessAnalysis.performPostBCI(primitives, refs, curBCI);
                                if (jsrBci == null) {
                                    CompilerDirectives.transferToInterpreterAndInvalidate();
                                    jsrBci = new int[bs.endBCI()][];
                                }
                                if (jsrBci[curBCI] == null) {
                                    CompilerDirectives.transferToInterpreterAndInvalidate();
                                    jsrBci[curBCI] = new int[]{targetBCI};
                                }
                                for (int jsr : jsrBci[curBCI]) {
                                    if (jsr == targetBCI) {
                                        CompilerAsserts.partialEvaluationConstant(jsr);
                                        targetBCI = jsr;
                                        top += Bytecodes.stackEffectOf(RET);
                                        nextStatementIndex = beforeJumpChecks(primitives, refs, curBCI, targetBCI, top, statementIndex, instrument, loopCount, frame);
                                        curBCI = targetBCI;
                                        continue loop;
                                    }
                                }
                                CompilerDirectives.transferToInterpreterAndInvalidate();
                                jsrBci[curBCI] = Arrays.copyOf(jsrBci[curBCI], jsrBci[curBCI].length + 1);
                                jsrBci[curBCI][jsrBci[curBCI].length - 1] = targetBCI;
                                top += Bytecodes.stackEffectOf(RET);
                                nextStatementIndex = beforeJumpChecks(primitives, refs, curBCI, targetBCI, top, statementIndex, instrument, loopCount, frame);
                                curBCI = targetBCI;
                                continue loop;
                            }
                            default:
                                CompilerDirectives.transferToInterpreter();
                                throw EspressoError.shouldNotReachHere(Bytecodes.nameOf(curOpcode));
                        }
                        livenessAnalysis.performPostBCI(primitives, refs, curBCI);
                        int targetBCI = bs.nextBCI(curBCI);
                        livenessAnalysis.performOnEdge(primitives, refs, curBCI, targetBCI);
                        top += Bytecodes.stackEffectOf(wideOpcode);
                        curBCI = targetBCI;
                        continue loop;
                    }

                    case MULTIANEWARRAY: top += allocateMultiArray(primitives, refs, top, resolveType(MULTIANEWARRAY, readCPI(curBCI)), bs.readUByte(curBCI + 3)); break;

                    case BREAKPOINT:
                        CompilerDirectives.transferToInterpreter();
                        throw EspressoError.unimplemented(Bytecodes.nameOf(curOpcode) + " not supported.");

                    case INVOKEDYNAMIC:
                        top += quickenInvokeDynamic(frame, primitives, refs, top, curBCI, INVOKEDYNAMIC);
                        break;

                    case QUICK: {
                        // Force a volatile read of the opcode.
                        if (bs.currentVolatileBC(curBCI) != QUICK) {
                            // Possible case of read reordering. Retry handling the bytecode to make sure we get a correct CPI.
                            CompilerDirectives.transferToInterpreterAndInvalidate();
                            continue loop;
                        }
                        BaseQuickNode quickNode = nodes[readCPI(curBCI)];
                        if (quickNode.removedByRedefintion()) {
                            CompilerDirectives.transferToInterpreterAndInvalidate();
                            quickNode = getBaseQuickNode(curBCI, top, statementIndex, quickNode);
                        }
                        top += quickNode.execute(frame, primitives, refs);
                        break;
                    }
                    case SLIM_QUICK:
                        top += sparseNodes[curBCI].execute(frame, primitives, refs);
                        break;

                    default:
                        CompilerDirectives.transferToInterpreter();
                        throw EspressoError.shouldNotReachHere(Bytecodes.nameOf(curOpcode));
                }
                // @formatter:on
            } catch (EspressoException | AbstractTruffleException | StackOverflowError | OutOfMemoryError e) {
                if (instrument != null && e instanceof EspressoException) {
                    instrument.notifyExceptionAt(frame, e, statementIndex);
                }
                CompilerAsserts.partialEvaluationConstant(curBCI);
                // Handle both guest and host StackOverflowError.
                if (e == getContext().getStackOverflow() || e instanceof StackOverflowError) {
                    // Always deopt on SOE.
                    CompilerDirectives.transferToInterpreter();
                    EspressoException wrappedStackOverflowError = null;
                    if (e == getContext().getStackOverflow()) {
                        wrappedStackOverflowError = (EspressoException) e;
                    } else {
                        wrappedStackOverflowError = getContext().getStackOverflow();
                    }
                    /*
                     * Stack Overflow management. All calls to stack manipulation are manually
                     * inlined to prevent another SOE.
                     *
                     * Note: no need to check for the stacktrace being null, as we reset the frames
                     * at each apparition of a host SOE.
                     */
                    if (stackOverflowErrorInfo != null) {
                        for (int i = 0; i < stackOverflowErrorInfo.length; i += 3) {
                            if (curBCI >= stackOverflowErrorInfo[i] && curBCI < stackOverflowErrorInfo[i + 1]) {
                                clearOperandStack(primitives, refs, top);
                                top = 0;
                                putObject(refs, 0, wrappedStackOverflowError.getExceptionObject());
                                top++;
                                int targetBCI = stackOverflowErrorInfo[i + 2];
                                nextStatementIndex = beforeJumpChecks(primitives, refs, curBCI, targetBCI, top, statementIndex, instrument, loopCount, frame);
                                curBCI = targetBCI;
                                continue loop; // skip bs.next()
                            }
                        }
                    }
                    if (instrument != null) {
                        instrument.notifyExceptionAt(frame, wrappedStackOverflowError, statementIndex);
                    }
                    if (loopCount[0] > 0) {
                        LoopNode.reportLoopCount(this, loopCount[0]);
                    }
                    throw wrappedStackOverflowError;

                } else /* EspressoException or AbstractTruffleException or OutOfMemoryError */ {
                    EspressoException wrappedException;
                    if (e instanceof EspressoException) {
                        wrappedException = (EspressoException) e;
                    } else if (getContext().Polyglot && e instanceof AbstractTruffleException) {
                        wrappedException = EspressoException.wrap(
                                        StaticObject.createForeignException(getMeta(), e, InteropLibrary.getUncached(e)), getMeta());
                    } else {
                        assert e instanceof OutOfMemoryError;
                        CompilerDirectives.transferToInterpreter();
                        wrappedException = getContext().getOutOfMemory();
                    }

                    ExceptionHandler[] handlers = getMethodVersion().getExceptionHandlers();
                    ExceptionHandler handler = null;
                    for (ExceptionHandler toCheck : handlers) {
                        if (curBCI >= toCheck.getStartBCI() && curBCI < toCheck.getEndBCI()) {
                            Klass catchType = null;
                            if (!toCheck.isCatchAll()) {
                                // exception handlers are similar to instanceof bytecodes, so we
                                // pass instanceof
                                catchType = resolveType(Bytecodes.INSTANCEOF, (char) toCheck.catchTypeCPI());
                            }
                            if (catchType == null || InterpreterToVM.instanceOf(wrappedException.getExceptionObject(), catchType)) {
                                // the first found exception handler is our exception handler
                                handler = toCheck;
                                break;
                            }
                        }
                    }
                    if (handler != null) {
                        clearOperandStack(primitives, refs, top);
                        top = 0;
                        putObject(refs, 0, wrappedException.getExceptionObject());
                        top++;
                        int targetBCI = handler.getHandlerBCI();
                        nextStatementIndex = beforeJumpChecks(primitives, refs, curBCI, targetBCI, top, statementIndex, instrument, loopCount, frame);
                        curBCI = targetBCI;
                        continue loop; // skip bs.next()
                    } else {
                        if (instrument != null) {
                            instrument.notifyExceptionAt(frame, wrappedException, statementIndex);
                        }
                        if (loopCount[0] > 0) {
                            LoopNode.reportLoopCount(this, loopCount[0]);
                        }
                        throw e;
                    }
                }
            } catch (EspressoOSRReturnException e) {
                if (loopCount[0] > 0) {
                    LoopNode.reportLoopCount(this, loopCount[0]);
                }
                return e.getResult();
            } catch (EspressoExitException e) {
                CompilerDirectives.transferToInterpreter();
                getRoot().abortMonitor(frame);
                // Tearing down the VM, no need to report loop count.
                throw e;
            }
            assert curOpcode != WIDE && curOpcode != LOOKUPSWITCH && curOpcode != TABLESWITCH;

            int targetBCI = curBCI + Bytecodes.lengthOf(curOpcode);
            livenessAnalysis.performOnEdge(primitives, refs, curBCI, targetBCI);
            if (instrument != null) {
                nextStatementIndex = instrument.getNextStatementIndex(statementIndex, targetBCI);
            }
            top += Bytecodes.stackEffectOf(curOpcode);
            curBCI = targetBCI;
        }
    }

    private BaseQuickNode getBaseQuickNode(int curBCI, int top, int statementIndex, BaseQuickNode quickNode) {
        // block while class redefinition is ongoing
        ClassRedefinition.check();
        BaseQuickNode result = quickNode;
        synchronized (this) {
            // re-check if node was already replaced by another thread
            if (result != nodes[readCPI(curBCI)]) {
                // another thread beat us
                result = nodes[readCPI(curBCI)];
            } else {
                // other threads might still have beat us but if
                // so, the resolution failed and so will we below
                BytecodeStream original = new BytecodeStream(getMethodVersion().getCodeAttribute().getOriginalCode());
                char cpi = original.readCPI(curBCI);
                int nodeOpcode = original.currentBC(curBCI);
                Method resolutionSeed = resolveMethodNoCache(nodeOpcode, cpi);
                result = insert(dispatchQuickened(top, curBCI, cpi, nodeOpcode, statementIndex, resolutionSeed, getContext().InlineFieldAccessors));
                nodes[readCPI(curBCI)] = result;
            }
        }
        return result;
    }

    private Object getReturnValueAsObject(long[] primitives, Object[] refs, int top) {
        Symbol<Type> returnType = Signatures.returnType(getMethod().getParsedSignature());
        // @formatter:off
        switch (returnType.byteAt(0)) {
            case 'Z' : return stackIntToBoolean(popInt(primitives, top - 1));
            case 'B' : return (byte) popInt(primitives, top - 1);
            case 'S' : return (short) popInt(primitives, top - 1);
            case 'C' : return (char) popInt(primitives, top - 1);
            case 'I' : return popInt(primitives, top - 1);
            case 'J' : return popLong(primitives, top - 1);
            case 'F' : return popFloat(primitives, top - 1);
            case 'D' : return popDouble(primitives, top - 1);
            case 'V' : return StaticObject.NULL; // void
            default:
                assert Types.isReference(returnType);
                return popObject(refs, top - 1);
        }
        // @formatter:on
    }

    @ExplodeLoop
    private static void clearOperandStack(long[] primitives, Object[] refs, int top) {
        for (int slot = top - 1; slot >= 0; --slot) {
            EspressoFrame.clear(primitives, refs, slot);
        }
    }

    private EspressoRootNode getRoot() {
        if (rootNode == null) {
            CompilerDirectives.transferToInterpreterAndInvalidate();
            rootNode = (EspressoRootNode) getRootNode();
        }
        return rootNode;
    }

    @Override
    public int getBci(Frame frame) {
        try {
            assert bciSlot != null;
            return frame.getInt(bciSlot);
        } catch (FrameSlotTypeException e) {
            CompilerDirectives.transferToInterpreter();
            throw EspressoError.shouldNotReachHere(e);
        }
    }

    @Override
    public InstrumentableNode materializeInstrumentableNodes(Set<Class<? extends Tag>> materializedTags) {
        InstrumentationSupport info = this.instrumentation;
        if (info == null && materializedTags.contains(StatementTag.class)) {
            Lock lock = getLock();
            lock.lock();
            try {
                info = this.instrumentation;
                // double checked locking
                if (info == null) {
                    this.instrumentation = info = insert(new InstrumentationSupport(getMethodVersion()));
                    // the debug info contains instrumentable nodes so we need to notify for
                    // instrumentation updates.
                    notifyInserted(info);
                }
            } finally {
                lock.unlock();
            }
        }
        return this;
    }

    private static boolean takeBranchRef1(StaticObject operand, int opcode) {
        assert IFNULL <= opcode && opcode <= IFNONNULL;
        // @formatter:off
        switch (opcode) {
            case IFNULL    : return StaticObject.isNull(operand);
            case IFNONNULL : return StaticObject.notNull(operand);
            default        :
                CompilerDirectives.transferToInterpreter();
                throw EspressoError.shouldNotReachHere("expected IFNULL or IFNONNULL bytecode");
        }
        // @formatter:on
    }

    private static boolean takeBranchPrimitive1(int operand, int opcode) {
        assert IFEQ <= opcode && opcode <= IFLE;
        // @formatter:off
        switch (opcode) {
            case IFEQ      : return operand == 0;
            case IFNE      : return operand != 0;
            case IFLT      : return operand  < 0;
            case IFGE      : return operand >= 0;
            case IFGT      : return operand  > 0;
            case IFLE      : return operand <= 0;
            default        :
                CompilerDirectives.transferToInterpreter();
                throw EspressoError.shouldNotReachHere("expecting IFEQ,IFNE,IFLT,IFGE,IFGT,IFLE");
        }
        // @formatter:on
    }

    private static boolean takeBranchPrimitive2(int operand1, int operand2, int opcode) {
        assert IF_ICMPEQ <= opcode && opcode <= IF_ICMPLE;
        // @formatter:off
        switch (opcode) {
            case IF_ICMPEQ : return operand1 == operand2;
            case IF_ICMPNE : return operand1 != operand2;
            case IF_ICMPLT : return operand1  > operand2;
            case IF_ICMPGE : return operand1 <= operand2;
            case IF_ICMPGT : return operand1  < operand2;
            case IF_ICMPLE : return operand1 >= operand2;
            default        :
                CompilerDirectives.transferToInterpreter();
                throw EspressoError.shouldNotReachHere("expecting IF_ICMPEQ,IF_ICMPNE,IF_ICMPLT,IF_ICMPGE,IF_ICMPGT,IF_ICMPLE");
        }
        // @formatter:on
    }

    private static boolean takeBranchRef2(StaticObject operand1, StaticObject operand2, int opcode) {
        assert IF_ACMPEQ <= opcode && opcode <= IF_ACMPNE;
        // @formatter:off
        switch (opcode) {
            case IF_ACMPEQ : return operand1 == operand2;
            case IF_ACMPNE : return operand1 != operand2;
            default        :
                CompilerDirectives.transferToInterpreter();
                throw EspressoError.shouldNotReachHere("expecting IF_ACMPEQ,IF_ACMPNE");
        }
        // @formatter:on
    }

    private void arrayLength(VirtualFrame frame, long[] primitives, Object[] refs, int top, int curBCI) {
        StaticObject array = nullCheck(popObject(refs, top - 1));
        if (noForeignObjects.isValid() || array.isEspressoObject()) {
            putInt(primitives, top - 1, InterpreterToVM.arrayLength(array));
        } else {
            CompilerDirectives.transferToInterpreterAndInvalidate();
            // The array was released, it must be restored for the quickening.
            putObject(refs, top - 1, array);
            // The stack effect difference vs. original bytecode is always 0.
            quickenArrayLength(frame, primitives, refs, top, curBCI);
        }
    }

    private void arrayLoad(VirtualFrame frame, long[] primitives, Object[] refs, int top, int curBCI, int loadOpcode) {
        assert IALOAD <= loadOpcode && loadOpcode <= SALOAD;
        CompilerAsserts.partialEvaluationConstant(loadOpcode);
        int index = popInt(primitives, top - 1);
        StaticObject array = nullCheck(popObject(refs, top - 2));
        if (noForeignObjects.isValid() || array.isEspressoObject()) {
            // @formatter:off
            switch (loadOpcode) {
                case BALOAD: putInt(primitives, top - 2, getInterpreterToVM().getArrayByte(index, array, this));      break;
                case SALOAD: putInt(primitives, top - 2, getInterpreterToVM().getArrayShort(index, array, this));     break;
                case CALOAD: putInt(primitives, top - 2, getInterpreterToVM().getArrayChar(index, array, this));      break;
                case IALOAD: putInt(primitives, top - 2, getInterpreterToVM().getArrayInt(index, array, this));       break;
                case FALOAD: putFloat(primitives, top - 2, getInterpreterToVM().getArrayFloat(index, array, this));   break;
                case LALOAD: putLong(primitives, top - 2, getInterpreterToVM().getArrayLong(index, array, this));     break;
                case DALOAD: putDouble(primitives, top - 2, getInterpreterToVM().getArrayDouble(index, array, this)); break;
                case AALOAD: putObject(refs, top - 2, getInterpreterToVM().getArrayObject(index, array, this));       break;
                default:
                    CompilerDirectives.transferToInterpreter();
                    throw EspressoError.shouldNotReachHere();
            }
            // @formatter:on
        } else {
            CompilerDirectives.transferToInterpreterAndInvalidate();
            // The array was released, it must be restored for the quickening.
            putInt(primitives, top - 1, index);
            putObject(refs, top - 2, array);
            // The stack effect difference vs. original bytecode is always 0.
            quickenArrayLoad(frame, primitives, refs, top, curBCI, loadOpcode);
        }
    }

    private void arrayStore(VirtualFrame frame, long[] primitives, Object[] refs, int top, int curBCI, int storeOpcode) {
        assert IASTORE <= storeOpcode && storeOpcode <= SASTORE;
        CompilerAsserts.partialEvaluationConstant(storeOpcode);
        int offset = (storeOpcode == LASTORE || storeOpcode == DASTORE) ? 2 : 1;
        int index = popInt(primitives, top - 1 - offset);
        StaticObject array = nullCheck(popObject(refs, top - 2 - offset));
        if (noForeignObjects.isValid() || array.isEspressoObject()) {
            // @formatter:off
            switch (storeOpcode) {
                case BASTORE: getInterpreterToVM().setArrayByte((byte) popInt(primitives, top - 1), index, array, this);   break;
                case SASTORE: getInterpreterToVM().setArrayShort((short) popInt(primitives, top - 1), index, array, this); break;
                case CASTORE: getInterpreterToVM().setArrayChar((char) popInt(primitives, top - 1), index, array, this);   break;
                case IASTORE: getInterpreterToVM().setArrayInt(popInt(primitives, top - 1), index, array, this);           break;
                case FASTORE: getInterpreterToVM().setArrayFloat(popFloat(primitives, top - 1), index, array, this);       break;
                case LASTORE: getInterpreterToVM().setArrayLong(popLong(primitives, top - 1), index, array, this);         break;
                case DASTORE: getInterpreterToVM().setArrayDouble(popDouble(primitives, top - 1), index, array, this);     break;
                case AASTORE: referenceArrayStore(refs, top, index, array);     break;
                default:
                    CompilerDirectives.transferToInterpreter();
                    throw EspressoError.shouldNotReachHere();
            }
            // @formatter:on
        } else {
            CompilerDirectives.transferToInterpreterAndInvalidate();
            // The array was released, it must be restored for the quickening.
            putInt(primitives, top - 1 - offset, index);
            putObject(refs, top - 2 - offset, array);
            // The stack effect difference vs. original bytecode is always 0.
            quickenArrayStore(frame, primitives, refs, top, curBCI, storeOpcode);
        }
    }

    private void referenceArrayStore(Object[] refs, int top, int index, StaticObject array) {
        if (refArrayStoreNode == null) {
            CompilerDirectives.transferToInterpreterAndInvalidate();
            synchronized (this) {
                if (refArrayStoreNode == null) {
                    refArrayStoreNode = insert(new EspressoReferenceArrayStoreNode());
                }
            }
        }
        refArrayStoreNode.arrayStore(getContext(), EspressoFrame.popObject(refs, top - 1), index, array);
    }

    private int beforeJumpChecks(long[] primitives, Object[] refs, int curBCI, int targetBCI, int top, int statementIndex, InstrumentationSupport instrument, int[] loopCount, VirtualFrame frame) {
        CompilerAsserts.partialEvaluationConstant(targetBCI);
        int nextStatementIndex = (instrument == null) ? 0 : instrument.getStatementIndexAfterJump(statementIndex, curBCI, targetBCI);
        if (targetBCI <= curBCI) {
            checkStopping();
            if (++loopCount[0] >= REPORT_LOOP_STRIDE) {
                LoopNode.reportLoopCount(this, REPORT_LOOP_STRIDE);
                loopCount[0] = 0;
            }
            if (CompilerDirectives.inInterpreter() && BytecodeOSRNode.pollOSRBackEdge(this)) {
                Runnable beforeTransfer;
                if (instrument != null && statementIndex != nextStatementIndex) {
                    // Since multiple code locations can jump back to the same bci, we can't
                    // compile a "statement exit" event inside the OSR code (we don't know
                    // which statement we came from). Instead, we notify statement exit and entry
                    // before calling OSR code, and skip the first notify event inside OSR code.
                    beforeTransfer = () -> {
                        instrument.notifyStatement(frame, statementIndex, nextStatementIndex);
                    };
                } else {
                    // If there's no instrumentation, or we're jumping within the same statement,
                    // don't send an instrumentation event.
                    beforeTransfer = null;
                }

                Object osrResult = BytecodeOSRNode.tryOSR(this, targetBCI, new EspressoOSRInterpreterState(top, nextStatementIndex), beforeTransfer, frame);
                if (osrResult != null) {
                    throw new EspressoOSRReturnException(osrResult);
                }
            }
        }
        livenessAnalysis.performOnEdge(primitives, refs, curBCI, targetBCI);
        return nextStatementIndex;
    }

    private void checkStopping() {
        if (getContext().shouldCheckDeprecationStatus()) {
            Target_java_lang_Thread.checkDeprecatedState(getMeta(), getContext().getCurrentThread());
        }
    }

    @ExplodeLoop
    @SuppressWarnings("unused")
    private ExceptionHandler resolveExceptionHandlers(int bci, StaticObject ex) {
        CompilerAsserts.partialEvaluationConstant(bci);
        ExceptionHandler[] handlers = getMethod().getExceptionHandlers();
        ExceptionHandler resolved = null;
        for (ExceptionHandler toCheck : handlers) {
            if (bci >= toCheck.getStartBCI() && bci < toCheck.getEndBCI()) {
                Klass catchType = null;
                if (!toCheck.isCatchAll()) {
                    // exception handlers are similar to instanceof bytecodes, so we pass instanceof
                    catchType = resolveType(Bytecodes.INSTANCEOF, (char) toCheck.catchTypeCPI());
                }
                if (catchType == null || InterpreterToVM.instanceOf(ex, catchType)) {
                    // the first found exception handler is our exception handler
                    resolved = toCheck;
                    break;
                }
            }
        }
        return resolved;
    }

    private void putPoolConstant(long[] primitives, Object[] refs, int top, char cpi, int opcode) {
        assert opcode == LDC || opcode == LDC_W || opcode == LDC2_W;
        RuntimeConstantPool pool = getConstantPool();
        PoolConstant constant = pool.at(cpi);
        if (constant instanceof IntegerConstant) {
            assert opcode == LDC || opcode == LDC_W;
            putInt(primitives, top, ((IntegerConstant) constant).value());
        } else if (constant instanceof LongConstant) {
            assert opcode == LDC2_W;
            putLong(primitives, top, ((LongConstant) constant).value());
        } else if (constant instanceof DoubleConstant) {
            assert opcode == LDC2_W;
            putDouble(primitives, top, ((DoubleConstant) constant).value());
        } else if (constant instanceof FloatConstant) {
            assert opcode == LDC || opcode == LDC_W;
            putFloat(primitives, top, ((FloatConstant) constant).value());
        } else if (constant instanceof StringConstant) {
            assert opcode == LDC || opcode == LDC_W;
            StaticObject internedString = pool.resolvedStringAt(cpi);
            putObject(refs, top, internedString);
        } else if (constant instanceof ClassConstant) {
            assert opcode == LDC || opcode == LDC_W;
            Klass klass = pool.resolvedKlassAt(getMethod().getDeclaringKlass(), cpi);
            putObject(refs, top, klass.mirror());
        } else if (constant instanceof MethodHandleConstant) {
            assert opcode == LDC || opcode == LDC_W;
            StaticObject methodHandle = pool.resolvedMethodHandleAt(getMethod().getDeclaringKlass(), cpi);
            putObject(refs, top, methodHandle);
        } else if (constant instanceof MethodTypeConstant) {
            assert opcode == LDC || opcode == LDC_W;
            StaticObject methodType = pool.resolvedMethodTypeAt(getMethod().getDeclaringKlass(), cpi);
            putObject(refs, top, methodType);
        } else if (constant instanceof DynamicConstant) {
            DynamicConstant.Resolved dynamicConstant = pool.resolvedDynamicConstantAt(getMethod().getDeclaringKlass(), cpi);
            dynamicConstant.putResolved(primitives, refs, top, this);
        } else {
            CompilerDirectives.transferToInterpreter();
            throw EspressoError.unimplemented(constant.toString());
        }
    }

    protected RuntimeConstantPool getConstantPool() {
        return getMethodVersion().getPool();
    }

    @TruffleBoundary
    private BootstrapMethodsAttribute getBootstrapMethods() {
        return (BootstrapMethodsAttribute) (getMethod().getDeclaringKlass()).getAttribute(BootstrapMethodsAttribute.NAME);
    }

    // region Bytecode quickening

    private char readCPI(int curBCI) {
        assert (!Bytecodes.isQuickenable(bs.currentBC(curBCI)) || Thread.holdsLock(this)) : //
        "Reading the CPI for a quickenable bytecode must be done under the BytecodeNode lock. Please obtain the lock, or use readOriginalCPI.";
        return bs.readCPI(curBCI);
    }

    private char readOriginalCPI(int curBCI) {
        return BytecodeStream.readCPI(getMethodVersion().getOriginalCode(), curBCI);
    }

    private char addQuickNode(BaseQuickNode node) {
        CompilerAsserts.neverPartOfCompilation();
        Objects.requireNonNull(node);
        nodes = Arrays.copyOf(nodes, nodes.length + 1);
        int nodeIndex = nodes.length - 1; // latest empty slot
        nodes[nodeIndex] = insert(node);
        return (char) nodeIndex;
    }

    private void addSlimQuickNode(BaseQuickNode node, int curBCI) {
        CompilerAsserts.neverPartOfCompilation();
        Objects.requireNonNull(node);
        if (sparseNodes == QuickNode.EMPTY_ARRAY) {
            sparseNodes = new QuickNode[getMethodVersion().getCode().length];
        }
        sparseNodes[curBCI] = insert(node);
    }

    private void patchBci(int bci, byte opcode, char nodeIndex) {
        CompilerAsserts.neverPartOfCompilation();
        assert Bytecodes.isQuickened(opcode);
        byte[] code = getMethodVersion().getCode();

        int oldBC = code[bci];
        if (opcode == (byte) QUICK) {
            code[bci + 1] = (byte) ((nodeIndex >> 8) & 0xFF);
            code[bci + 2] = (byte) ((nodeIndex) & 0xFF);
        }
        // NOP-padding.
        for (int i = Bytecodes.lengthOf(opcode); i < Bytecodes.lengthOf(oldBC); ++i) {
            code[bci + i] = (byte) NOP;
        }
        // Make sure the Quickened bytecode is written after the rest, as it is used for
        // synchronization.
        VolatileArrayAccess.volatileWrite(code, bci, opcode);
    }

    private BaseQuickNode injectQuick(int curBCI, BaseQuickNode quick, int opcode) {
        QUICKENED_BYTECODES.inc();
        CompilerAsserts.neverPartOfCompilation();
        if (opcode == SLIM_QUICK) {
            addSlimQuickNode(quick, curBCI);
            patchBci(curBCI, (byte) SLIM_QUICK, (char) 0);
        } else {
            char nodeIndex = addQuickNode(quick);
            patchBci(curBCI, (byte) QUICK, nodeIndex);
        }
        return quick;
    }

    private BaseQuickNode tryPatchQuick(int curBCI, Supplier<BaseQuickNode> newQuickNode) {
        synchronized (this) {
            if (bs.currentVolatileBC(curBCI) == QUICK) {
                return nodes[readCPI(curBCI)];
            } else {
                return injectQuick(curBCI, newQuickNode.get(), QUICK);
            }
        }
    }

    private int quickenCheckCast(VirtualFrame frame, long[] primitives, Object[] refs, int top, int curBCI, int opcode) {
        if (StaticObject.isNull(peekObject(refs, top - 1))) {
            // Skip resolution.
            return -Bytecodes.stackEffectOf(opcode);
        }
        CompilerDirectives.transferToInterpreterAndInvalidate();
        assert opcode == CHECKCAST;
        BaseQuickNode quick = tryPatchQuick(curBCI, () -> new CheckCastNode(resolveType(CHECKCAST, readCPI(curBCI)), top, curBCI));
        return quick.execute(frame, primitives, refs) - Bytecodes.stackEffectOf(opcode);
    }

    private int quickenInstanceOf(VirtualFrame frame, long[] primitives, Object[] refs, int top, int curBCI, int opcode) {
        if (StaticObject.isNull(peekObject(refs, top - 1))) {
            // Skip resolution.
            putInt(primitives, top - 1, 0);
            return -Bytecodes.stackEffectOf(opcode);
        }
        CompilerDirectives.transferToInterpreterAndInvalidate();
        assert opcode == INSTANCEOF;
        BaseQuickNode quick = tryPatchQuick(curBCI, () -> new InstanceOfNode(resolveType(CHECKCAST, readCPI(curBCI)), top, curBCI));
        return quick.execute(frame, primitives, refs) - Bytecodes.stackEffectOf(opcode);
    }

    private int quickenInvoke(VirtualFrame frame, long[] primitives, Object[] refs, int top, int curBCI, int opcode, int statementIndex) {
        QUICKENED_INVOKES.inc();
        CompilerDirectives.transferToInterpreterAndInvalidate();
        assert Bytecodes.isInvoke(opcode);
        BaseQuickNode quick = tryPatchQuick(curBCI, () -> {
            // During resolution of the symbolic reference to the method, any of the exceptions
            // pertaining to method resolution (&sect;5.4.3.3) can be thrown.
            char cpi = readCPI(curBCI);
            Method resolutionSeed = resolveMethod(opcode, cpi);
            return dispatchQuickened(top, curBCI, cpi, opcode, statementIndex, resolutionSeed, getContext().InlineFieldAccessors);
        });
        // Perform the call outside of the lock.
        return quick.execute(frame, primitives, refs) - Bytecodes.stackEffectOf(opcode);
    }

    /**
     * Revert speculative quickening e.g. revert inlined fields accessors to a normal invoke.
     * INVOKEVIRTUAL -> QUICK (InlinedGetter/SetterNode) -> QUICK (InvokeVirtualNode)
     */
    public int reQuickenInvoke(VirtualFrame frame, long[] primitives, Object[] refs, int top, int curBCI, int opcode, int statementIndex, Method resolutionSeed) {
        CompilerDirectives.transferToInterpreterAndInvalidate();
        assert Bytecodes.isInvoke(opcode);
        BaseQuickNode invoke = null;
        synchronized (this) {
            assert bs.currentBC(curBCI) == QUICK;
            char cpi = readCPI(curBCI);
            invoke = dispatchQuickened(top, curBCI, cpi, opcode, statementIndex, resolutionSeed, false);
            nodes[cpi] = nodes[cpi].replace(invoke);
        }
        // Perform the call outside of the lock.
        return invoke.execute(frame, primitives, refs);
    }

    // region quickenForeign

    public int quickenGetField(final VirtualFrame frame, long[] primitives, Object[] refs, int top, int curBCI, int opcode, int statementIndex, Field.FieldVersion field) {
        CompilerDirectives.transferToInterpreterAndInvalidate();
        assert opcode == GETFIELD;
        BaseQuickNode getField = tryPatchQuick(curBCI, () -> new QuickenedGetFieldNode(top, curBCI, statementIndex, field));
        return getField.execute(frame, primitives, refs) - Bytecodes.stackEffectOf(opcode);
    }

    public int quickenPutField(VirtualFrame frame, long[] primitives, Object[] refs, int top, int curBCI, int opcode, int statementIndex, Field field) {
        CompilerDirectives.transferToInterpreterAndInvalidate();
        assert opcode == PUTFIELD;
        BaseQuickNode putField = tryPatchQuick(curBCI, () -> new QuickenedPutFieldNode(top, curBCI, field, statementIndex));
        return putField.execute(frame, primitives, refs) - Bytecodes.stackEffectOf(opcode);
    }

    private int quickenArrayLength(VirtualFrame frame, long[] primitives, Object[] refs, int top, int curBCI) {
        CompilerDirectives.transferToInterpreterAndInvalidate();
        BaseQuickNode arrayLengthNode;
        synchronized (this) {
            if (bs.currentVolatileBC(curBCI) == SLIM_QUICK) {
                arrayLengthNode = sparseNodes[curBCI];
            } else {
                arrayLengthNode = injectQuick(curBCI, ArrayLengthNodeGen.create(top, curBCI), SLIM_QUICK);
            }
        }
        return arrayLengthNode.execute(frame, primitives, refs) - Bytecodes.stackEffectOf(ARRAYLENGTH);
    }

    private int quickenArrayLoad(VirtualFrame frame, long[] primitives, Object[] refs, int top, int curBCI, int loadOpcode) {
        CompilerDirectives.transferToInterpreterAndInvalidate();
        assert IALOAD <= loadOpcode && loadOpcode <= SALOAD;
        BaseQuickNode arrayLoadNode;
        synchronized (this) {
            if (bs.currentVolatileBC(curBCI) == SLIM_QUICK) {
                arrayLoadNode = sparseNodes[curBCI];
            } else {
                // @formatter:off
                switch (loadOpcode)  {
                    case BALOAD: arrayLoadNode = ByteArrayLoadNodeGen.create(top, curBCI);   break;
                    case SALOAD: arrayLoadNode = ShortArrayLoadNodeGen.create(top, curBCI);  break;
                    case CALOAD: arrayLoadNode = CharArrayLoadNodeGen.create(top, curBCI);   break;
                    case IALOAD: arrayLoadNode = IntArrayLoadNodeGen.create(top, curBCI);    break;
                    case FALOAD: arrayLoadNode = FloatArrayLoadNodeGen.create(top, curBCI);  break;
                    case LALOAD: arrayLoadNode = LongArrayLoadNodeGen.create(top, curBCI);   break;
                    case DALOAD: arrayLoadNode = DoubleArrayLoadNodeGen.create(top, curBCI); break;
                    case AALOAD: arrayLoadNode = ReferenceArrayLoadNodeGen.create(top, curBCI); break;
                    default:
                        CompilerDirectives.transferToInterpreter();
                        throw EspressoError.shouldNotReachHere("unexpected kind");
                }
                // @formatter:on
                arrayLoadNode = injectQuick(curBCI, arrayLoadNode, SLIM_QUICK);
            }
        }
        return arrayLoadNode.execute(frame, primitives, refs) - Bytecodes.stackEffectOf(loadOpcode);
    }

    private int quickenArrayStore(final VirtualFrame frame, long[] primitives, Object[] refs, int top, int curBCI, int storeOpcode) {
        CompilerDirectives.transferToInterpreterAndInvalidate();
        assert IASTORE <= storeOpcode && storeOpcode <= SASTORE;
        BaseQuickNode arrayStoreNode;
        synchronized (this) {
            if (bs.currentVolatileBC(curBCI) == SLIM_QUICK) {
                arrayStoreNode = sparseNodes[curBCI];
            } else {
                // @formatter:off
                switch (storeOpcode)  {
                    case BASTORE: arrayStoreNode = ByteArrayStoreNodeGen.create(top, curBCI);   break;
                    case SASTORE: arrayStoreNode = ShortArrayStoreNodeGen.create(top, curBCI);  break;
                    case CASTORE: arrayStoreNode = CharArrayStoreNodeGen.create(top, curBCI);   break;
                    case IASTORE: arrayStoreNode = IntArrayStoreNodeGen.create(top, curBCI);    break;
                    case FASTORE: arrayStoreNode = FloatArrayStoreNodeGen.create(top, curBCI);  break;
                    case LASTORE: arrayStoreNode = LongArrayStoreNodeGen.create(top, curBCI);   break;
                    case DASTORE: arrayStoreNode = DoubleArrayStoreNodeGen.create(top, curBCI); break;
                    case AASTORE: arrayStoreNode = ReferenceArrayStoreNodeGen.create(top, curBCI); break;
                    default:
                        CompilerDirectives.transferToInterpreter();
                        throw EspressoError.shouldNotReachHere("unexpected kind");
                }
                // @formatter:on
                arrayStoreNode = injectQuick(curBCI, arrayStoreNode, SLIM_QUICK);
            }
        }
        return arrayStoreNode.execute(frame, primitives, refs) - Bytecodes.stackEffectOf(storeOpcode);
    }

    // endregion quickenForeign

    private BaseQuickNode dispatchQuickened(int top, int curBCI, char cpi, int opcode, int statementIndex, Method resolutionSeed, boolean allowFieldAccessInlining) {
        assert !allowFieldAccessInlining || getContext().InlineFieldAccessors;
        BaseQuickNode invoke;
        Method resolved = resolutionSeed;
        switch (opcode) {
            case INVOKESTATIC:
                // Otherwise, if the resolved method is an instance method, the invokestatic
                // instruction throws an IncompatibleClassChangeError.
                if (!resolved.isStatic()) {
                    CompilerDirectives.transferToInterpreter();
                    Meta meta = getMeta();
                    throw meta.throwException(meta.java_lang_IncompatibleClassChangeError);
                }
                break;
            case INVOKEINTERFACE:
                // Otherwise, if the resolved method is static or (jdk8 or earlier) private, the
                // invokeinterface instruction throws an IncompatibleClassChangeError.
                if (resolved.isStatic() ||
                                (getContext().getJavaVersion().java8OrEarlier() && resolved.isPrivate())) {
                    CompilerDirectives.transferToInterpreter();
                    Meta meta = getMeta();
                    throw meta.throwException(meta.java_lang_IncompatibleClassChangeError);
                }
                break;
            case INVOKEVIRTUAL:
                // Otherwise, if the resolved method is a class (static) method, the invokevirtual
                // instruction throws an IncompatibleClassChangeError.
                if (resolved.isStatic()) {
                    CompilerDirectives.transferToInterpreter();
                    Meta meta = getMeta();
                    throw meta.throwException(meta.java_lang_IncompatibleClassChangeError);
                }
                break;
            case INVOKESPECIAL:
                // Otherwise, if the resolved method is an instance initialization method, and the
                // class in which it is declared is not the class symbolically referenced by the
                // instruction, a NoSuchMethodError is thrown.
                if (resolved.isConstructor()) {
                    if (resolved.getDeclaringKlass().getName() != getConstantPool().methodAt(cpi).getHolderKlassName(getConstantPool())) {
                        CompilerDirectives.transferToInterpreter();
                        Meta meta = getMeta();
                        throw meta.throwExceptionWithMessage(meta.java_lang_NoSuchMethodError,
                                        meta.toGuestString(resolved.getDeclaringKlass().getNameAsString() + "." + resolved.getName() + resolved.getRawSignature()));
                    }
                }
                // Otherwise, if the resolved method is a class (static) method, the invokespecial
                // instruction throws an IncompatibleClassChangeError.
                if (resolved.isStatic()) {
                    CompilerDirectives.transferToInterpreter();
                    Meta meta = getMeta();
                    throw meta.throwException(meta.java_lang_IncompatibleClassChangeError);
                }
                // If all of the following are true, let C be the direct superclass of the current
                // class:
                //
                // * The resolved method is not an instance initialization method (&sect;2.9).
                //
                // * If the symbolic reference names a class (not an interface), then that class is
                // a superclass of the current class.
                //
                // * The ACC_SUPER flag is set for the class file (&sect;4.1). In Java SE 8 and
                // above, the Java Virtual Machine considers the ACC_SUPER flag to be set in every
                // class file, regardless of the actual value of the flag in the class file and the
                // version of the class file.
                if (!resolved.isConstructor()) {
                    Klass declaringKlass = getMethod().getDeclaringKlass();
                    Klass symbolicRef = ((MethodRefConstant.Indexes) getConstantPool().methodAt(cpi)).getResolvedHolderKlass(declaringKlass, getConstantPool());
                    if (!symbolicRef.isInterface() && symbolicRef != declaringKlass && declaringKlass.getSuperKlass() != null && symbolicRef != declaringKlass.getSuperKlass() &&
                                    symbolicRef.isAssignableFrom(declaringKlass)) {
                        resolved = declaringKlass.getSuperKlass().lookupMethod(resolved.getName(), resolved.getRawSignature(), declaringKlass);
                    }
                }
                break;
            default:
                CompilerDirectives.transferToInterpreter();
                throw EspressoError.unimplemented("Quickening for " + Bytecodes.nameOf(opcode));
        }

        if (allowFieldAccessInlining && resolved.isInlinableGetter()) {
            invoke = InlinedGetterNode.create(resolved, top, opcode, curBCI, statementIndex);
        } else if (allowFieldAccessInlining && resolved.isInlinableSetter()) {
            invoke = InlinedSetterNode.create(resolved, top, opcode, curBCI, statementIndex);
        } else if (resolved.isPolySignatureIntrinsic()) {
            invoke = new InvokeHandleNode(resolved, getMethod().getDeclaringKlass(), top, curBCI);
        } else if (opcode == INVOKEINTERFACE && resolved.getITableIndex() < 0) {
            if (resolved.isPrivate()) {
                assert getJavaVersion().java9OrLater();
                // Interface private methods do not appear in itables.
                invoke = new InvokeSpecialNode(resolved, top, curBCI);
            } else {
                // Can happen in old classfiles that calls j.l.Object on interfaces.
                invoke = InvokeVirtualNodeGen.create(resolved, top, curBCI);
            }
        } else if (opcode == INVOKEVIRTUAL && (resolved.isFinalFlagSet() || resolved.getDeclaringKlass().isFinalFlagSet() || resolved.isPrivate())) {
            invoke = new InvokeSpecialNode(resolved, top, curBCI);
        } else {
            // @formatter:off
            switch (opcode) {
                case INVOKESTATIC    : invoke = new InvokeStaticNode(resolved, top, curBCI);          break;
                case INVOKEINTERFACE : invoke = InvokeInterfaceNodeGen.create(resolved, top, curBCI); break;
                case INVOKEVIRTUAL   : invoke = InvokeVirtualNodeGen.create(resolved, top, curBCI);   break;
                case INVOKESPECIAL   : invoke = new InvokeSpecialNode(resolved, top, curBCI);         break;
                default              :
                    CompilerDirectives.transferToInterpreter();
                    throw EspressoError.unimplemented("Quickening for " + Bytecodes.nameOf(opcode));
            }
            // @formatter:on
        }
        return invoke;
    }

    private int quickenInvokeDynamic(final VirtualFrame frame, long[] primitives, Object[] refs, int top, int curBCI, int opcode) {
        CompilerDirectives.transferToInterpreterAndInvalidate();
        assert (Bytecodes.INVOKEDYNAMIC == opcode);
        RuntimeConstantPool pool = getConstantPool();
        BaseQuickNode quick = null;
        int indyIndex = -1;
        synchronized (this) {
            if (bs.currentVolatileBC(curBCI) == QUICK) {
                // Check if someone did the job for us. Defer the call until we are out of the lock.
                quick = nodes[readCPI(curBCI)];
            } else {
                // fetch indy under lock.
                indyIndex = readCPI(curBCI);
            }
        }
        if (quick != null) {
            // Do invocation outside of the lock.
            return quick.execute(frame, primitives, refs) - Bytecodes.stackEffectOf(opcode);
        }

        // Resolution should happen outside of the bytecode patching lock.
        InvokeDynamicConstant.CallSiteLink link = pool.linkInvokeDynamic(getMethod().getDeclaringKlass(), indyIndex);

        // re-lock to check if someone did the job for us, since this was a heavy operation.
        synchronized (this) {
            if (bs.currentVolatileBC(curBCI) == QUICK) {
                // someone beat us to it, just trust him.
                quick = nodes[readCPI(curBCI)];
            } else {
                quick = injectQuick(curBCI, new InvokeDynamicCallSiteNode(link.getMemberName(), link.getUnboxedAppendix(), link.getParsedSignature(), getMeta(), top, curBCI), QUICK);
            }
        }
        return quick.execute(frame, primitives, refs) - Bytecodes.stackEffectOf(opcode);
    }

    // endregion Bytecode quickening

    // region Class/Method/Field resolution

    // Exposed to CheckCastNode and InstanceOfNode
    public Klass resolveType(int opcode, char cpi) {
        assert opcode == INSTANCEOF || opcode == CHECKCAST || opcode == NEW || opcode == ANEWARRAY || opcode == MULTIANEWARRAY;
        return getConstantPool().resolvedKlassAt(getMethod().getDeclaringKlass(), cpi);
    }

    public Method resolveMethod(int opcode, char cpi) {
        assert Bytecodes.isInvoke(opcode);
        return getConstantPool().resolvedMethodAt(getMethod().getDeclaringKlass(), cpi);
    }

    private Method resolveMethodNoCache(int opcode, char cpi) {
        CompilerAsserts.neverPartOfCompilation();
        assert Bytecodes.isInvoke(opcode);
        return getConstantPool().resolvedMethodAtNoCache(getMethod().getDeclaringKlass(), cpi);
    }

    private Field.FieldVersion resolveField(int opcode, char cpi) {
        assert opcode == GETFIELD || opcode == GETSTATIC || opcode == PUTFIELD || opcode == PUTSTATIC;
        return getConstantPool().resolvedFieldAt(getMethod().getDeclaringKlass(), cpi);
    }

    // endregion Class/Method/Field resolution

    // region Instance/array allocation

    @ExplodeLoop
    private int allocateMultiArray(long[] primitives, Object[] refs, int top, Klass klass, int allocatedDimensions) {
        assert klass.isArray();
        CompilerAsserts.partialEvaluationConstant(allocatedDimensions);
        CompilerAsserts.partialEvaluationConstant(klass);
        int[] dimensions = new int[allocatedDimensions];
        for (int i = 0; i < allocatedDimensions; ++i) {
            dimensions[i] = popInt(primitives, top - allocatedDimensions + i);
        }
        putObject(refs, top - allocatedDimensions, getInterpreterToVM().newMultiArray(((ArrayKlass) klass).getComponentType(), dimensions));
        return -allocatedDimensions; // Does not include the created (pushed) array.
    }

    // endregion Instance/array allocation

    // region Method return

    private boolean stackIntToBoolean(int result) {
        return getJavaVersion().java9OrLater() ? (result & 1) != 0 : result != 0;
    }

    // endregion Method return

    // region Arithmetic/binary operations

    private static int divInt(int divisor, int dividend) {
        return dividend / divisor;
    }

    private static long divLong(long divisor, long dividend) {
        return dividend / divisor;
    }

    private static float divFloat(float divisor, float dividend) {
        return dividend / divisor;
    }

    private static double divDouble(double divisor, double dividend) {
        return dividend / divisor;
    }

    private static int remInt(int divisor, int dividend) {
        return dividend % divisor;
    }

    private static long remLong(long divisor, long dividend) {
        return dividend % divisor;
    }

    private static float remFloat(float divisor, float dividend) {
        return dividend % divisor;
    }

    private static double remDouble(double divisor, double dividend) {
        return dividend % divisor;
    }

    private static int shiftLeftInt(int bits, int value) {
        return value << bits;
    }

    private static long shiftLeftLong(int bits, long value) {
        return value << bits;
    }

    private static int shiftRightSignedInt(int bits, int value) {
        return value >> bits;
    }

    private static long shiftRightSignedLong(int bits, long value) {
        return value >> bits;
    }

    private static int shiftRightUnsignedInt(int bits, int value) {
        return value >>> bits;
    }

    private static long shiftRightUnsignedLong(int bits, long value) {
        return value >>> bits;
    }

    // endregion Arithmetic/binary operations

    // region Comparisons

    private static int compareLong(long y, long x) {
        return Long.compare(x, y);
    }

    private static int compareFloatGreater(float y, float x) {
        return (x < y ? -1 : ((x == y) ? 0 : 1));
    }

    private static int compareFloatLess(float y, float x) {
        return (x > y ? 1 : ((x == y) ? 0 : -1));
    }

    private static int compareDoubleGreater(double y, double x) {
        return (x < y ? -1 : ((x == y) ? 0 : 1));
    }

    private static int compareDoubleLess(double y, double x) {
        return (x > y ? 1 : ((x == y) ? 0 : -1));
    }
    // endregion Comparisons

    // region Misc. checks

    private StaticObject nullCheck(StaticObject value) {
        if (StaticObject.isNull(value)) {
            enterImplicitExceptionProfile();
            throw getMeta().throwNullPointerException();
        }
        return value;
    }

    public void enterImplicitExceptionProfile() {
        if (!implicitExceptionProfile) {
            CompilerDirectives.transferToInterpreterAndInvalidate();
            implicitExceptionProfile = true;
        }
    }

    private int checkNonZero(int value) {
        if (value != 0) {
            return value;
        }
        enterImplicitExceptionProfile();
        Meta meta = getMeta();
        throw meta.throwExceptionWithMessage(meta.java_lang_ArithmeticException, "/ by zero");
    }

    private long checkNonZero(long value) {
        if (value != 0L) {
            return value;
        }
        enterImplicitExceptionProfile();
        Meta meta = getMeta();
        throw meta.throwExceptionWithMessage(meta.java_lang_ArithmeticException, "/ by zero");
    }

    // endregion Misc. checks

    // region Field read/write

    /**
     * Returns the stack effect (slot delta) that cannot be inferred solely from the bytecode. e.g.
     * GETFIELD always pops the receiver, but the (read) result size (1 or 2) is unknown.
     *
     * <pre>
     *   top += putField(frame, top, resolveField(...)); break; // stack effect that depends on the field
     *   top += Bytecodes.stackEffectOf(curOpcode); // stack effect that depends solely on PUTFIELD.
     *   // at this point `top` must have the correct value.
     *   curBCI = bs.next(curBCI);
     * </pre>
     */
    private int putField(VirtualFrame frame, long[] primitives, Object[] refs, int top, Field.FieldVersion fieldVersion, int curBCI, int opcode, int statementIndex) {
        assert opcode == PUTFIELD || opcode == PUTSTATIC;
        Field field = fieldVersion.getField();
        CompilerAsserts.partialEvaluationConstant(field);

        /*
         * PUTFIELD: Otherwise, if the resolved field is a static field, putfield throws an
         * IncompatibleClassChangeError.
         *
         * PUTSTATIC: Otherwise, if the resolved field is not a static (class) field or an interface
         * field, putstatic throws an IncompatibleClassChangeError.
         */
        if (field.isStatic() != (opcode == PUTSTATIC)) {
            CompilerDirectives.transferToInterpreter();
            Meta meta = getMeta();
            throw meta.throwExceptionWithMessage(meta.java_lang_IncompatibleClassChangeError,
                            String.format("Expected %s field %s.%s",
                                            (opcode == PUTSTATIC) ? "static" : "non-static",
                                            field.getDeclaringKlass().getNameAsString(),
                                            field.getNameAsString()));
        }

        /*
         * PUTFIELD: Otherwise, if the field is final, it must be declared in the current class, and
         * the instruction must occur in an instance initialization method (<init>) of the current
         * class. Otherwise, an IllegalAccessError is thrown.
         *
         * PUTSTATIC: Otherwise, if the field is final, it must be declared in the current class,
         * and the instruction must occur in the <clinit> method of the current class. Otherwise, an
         * IllegalAccessError is thrown.
         */
        if (field.isFinalFlagSet()) {
            if (field.getDeclaringKlass() != getMethod().getDeclaringKlass()) {
                CompilerDirectives.transferToInterpreter();
                Meta meta = getMeta();
                throw meta.throwExceptionWithMessage(meta.java_lang_IllegalAccessError,
                                String.format("Update to %s final field %s.%s attempted from a different class (%s) than the field's declaring class",
                                                (opcode == PUTSTATIC) ? "static" : "non-static",
                                                field.getDeclaringKlass().getNameAsString(),
                                                field.getNameAsString(),
                                                getMethod().getDeclaringKlass().getNameAsString()));
            }

            boolean enforceInitializerCheck = (getContext().SpecCompliancyMode == STRICT) ||
                            // HotSpot enforces this only for >= Java 9 (v53) .class files.
                            field.getDeclaringKlass().getMajorVersion() >= ClassfileParser.JAVA_9_VERSION;

            if (enforceInitializerCheck &&
                            ((opcode == PUTFIELD && !getMethod().isConstructor()) ||
                                            (opcode == PUTSTATIC && !getMethod().isClassInitializer()))) {
                CompilerDirectives.transferToInterpreter();
                Meta meta = getMeta();
                throw meta.throwExceptionWithMessage(meta.java_lang_IllegalAccessError,
                                String.format("Update to %s final field %s.%s attempted from a different method (%s) than the initializer method %s ",
                                                (opcode == PUTSTATIC) ? "static" : "non-static",
                                                field.getDeclaringKlass().getNameAsString(),
                                                field.getNameAsString(),
                                                getMethod().getNameAsString(),
                                                (opcode == PUTSTATIC) ? "<clinit>" : "<init>"));
            }
        }

        assert field.isStatic() == (opcode == PUTSTATIC);

        int slot = top - field.getKind().getSlotCount() - 1; // -receiver
        StaticObject receiver = field.isStatic()
                        ? field.getDeclaringKlass().tryInitializeAndGetStatics()
                        // Do not release the object, it might be read again in PutFieldNode
                        : nullCheck(popObject(refs, slot));

        if (!noForeignObjects.isValid() && opcode == PUTFIELD) {
            if (receiver.isForeignObject()) {
                // Restore the receiver for quickening.
                putObject(refs, slot, receiver);
                return quickenPutField(frame, primitives, refs, top, curBCI, opcode, statementIndex, field);
            }
        }

        switch (field.getKind()) {
            case Boolean:
                boolean booleanValue = stackIntToBoolean(popInt(primitives, top - 1));
                if (instrumentation != null) {
                    instrumentation.notifyFieldModification(frame, statementIndex, field, receiver, booleanValue);
                }
                InterpreterToVM.setFieldBoolean(booleanValue, receiver, field);
                break;
            case Byte:
                byte byteValue = (byte) popInt(primitives, top - 1);
                if (instrumentation != null) {
                    instrumentation.notifyFieldModification(frame, statementIndex, field, receiver, byteValue);
                }
                InterpreterToVM.setFieldByte(byteValue, receiver, field);
                break;
            case Char:
                char charValue = (char) popInt(primitives, top - 1);
                if (instrumentation != null) {
                    instrumentation.notifyFieldModification(frame, statementIndex, field, receiver, charValue);
                }
                InterpreterToVM.setFieldChar(charValue, receiver, field);
                break;
            case Short:
                short shortValue = (short) popInt(primitives, top - 1);
                if (instrumentation != null) {
                    instrumentation.notifyFieldModification(frame, statementIndex, field, receiver, shortValue);
                }
                InterpreterToVM.setFieldShort(shortValue, receiver, field);
                break;
            case Int:
                int intValue = popInt(primitives, top - 1);
                if (instrumentation != null) {
                    instrumentation.notifyFieldModification(frame, statementIndex, field, receiver, intValue);
                }
                InterpreterToVM.setFieldInt(intValue, receiver, field);
                break;
            case Double:
                double doubleValue = popDouble(primitives, top - 1);
                if (instrumentation != null) {
                    instrumentation.notifyFieldModification(frame, statementIndex, field, receiver, doubleValue);
                }
                InterpreterToVM.setFieldDouble(doubleValue, receiver, field);
                break;
            case Float:
                float floatValue = popFloat(primitives, top - 1);
                if (instrumentation != null) {
                    instrumentation.notifyFieldModification(frame, statementIndex, field, receiver, floatValue);
                }
                InterpreterToVM.setFieldFloat(floatValue, receiver, field);
                break;
            case Long:
                long longValue = popLong(primitives, top - 1);
                if (instrumentation != null) {
                    instrumentation.notifyFieldModification(frame, statementIndex, field, receiver, longValue);
                }
                InterpreterToVM.setFieldLong(longValue, receiver, field);
                break;
            case Object:
                StaticObject value = popObject(refs, top - 1);
                if (instrumentation != null) {
                    instrumentation.notifyFieldModification(frame, statementIndex, field, receiver, value);
                }
                InterpreterToVM.setFieldObject(value, receiver, field);
                break;
            default:
                CompilerDirectives.transferToInterpreter();
                throw EspressoError.shouldNotReachHere("unexpected kind");
        }
        return -field.getKind().getSlotCount();
    }

    /**
     * Returns the stack effect (slot delta) that cannot be inferred solely from the bytecode. e.g.
     * PUTFIELD always pops the receiver, but the result size (1 or 2) is unknown.
     *
     * <pre>
     *   top += getField(frame, top, resolveField(...)); break; // stack effect that depends on the field
     *   top += Bytecodes.stackEffectOf(curOpcode); // stack effect that depends solely on GETFIELD.
     *   // at this point `top` must have the correct value.
     *   curBCI = bs.next(curBCI);
     * </pre>
     */
    private int getField(VirtualFrame frame, long[] primitives, Object[] refs, int top, Field.FieldVersion fieldVersion, int curBCI, int opcode, int statementIndex) {
        assert opcode == GETFIELD || opcode == GETSTATIC;

        Field field = fieldVersion.getField();
        CompilerAsserts.partialEvaluationConstant(field);
        /*
         * GETFIELD: Otherwise, if the resolved field is a static field, getfield throws an
         * IncompatibleClassChangeError.
         *
         * GETSTATIC: Otherwise, if the resolved field is not a static (class) field or an interface
         * field, getstatic throws an IncompatibleClassChangeError.
         */
        if (field.isStatic() != (opcode == GETSTATIC)) {
            CompilerDirectives.transferToInterpreter();
            Meta meta = getMeta();
            throw meta.throwExceptionWithMessage(meta.java_lang_IncompatibleClassChangeError,
                            String.format("Expected %s field %s.%s",
                                            (opcode == GETSTATIC) ? "static" : "non-static",
                                            field.getDeclaringKlass().getNameAsString(),
                                            field.getNameAsString()));
        }

        assert field.isStatic() == (opcode == GETSTATIC);

        int slot = top - 1;
        StaticObject receiver = field.isStatic()
                        ? field.getDeclaringKlass().tryInitializeAndGetStatics()
                        // Do not release the object, it might be read again in GetFieldNode
                        : nullCheck(peekObject(refs, slot));

        if (!noForeignObjects.isValid() && opcode == GETFIELD) {
            if (receiver.isForeignObject()) {
                // Restore the receiver for quickening.
                putObject(refs, slot, receiver);
                return quickenGetField(frame, primitives, refs, top, curBCI, opcode, statementIndex, fieldVersion);
            }
        }

        if (instrumentation != null) {
            instrumentation.notifyFieldAccess(frame, statementIndex, field, receiver);
        }

        int resultAt = field.isStatic() ? top : (top - 1);
        // @formatter:off
        switch (field.getKind()) {
            case Boolean : putInt(primitives, resultAt, InterpreterToVM.getFieldBoolean(receiver, field) ? 1 : 0); break;
            case Byte    : putInt(primitives, resultAt, InterpreterToVM.getFieldByte(receiver, field));      break;
            case Char    : putInt(primitives, resultAt, InterpreterToVM.getFieldChar(receiver, field));      break;
            case Short   : putInt(primitives, resultAt, InterpreterToVM.getFieldShort(receiver, field));     break;
            case Int     : putInt(primitives, resultAt, InterpreterToVM.getFieldInt(receiver, field));       break;
            case Double  : putDouble(primitives, resultAt, InterpreterToVM.getFieldDouble(receiver, field)); break;
            case Float   : putFloat(primitives, resultAt, InterpreterToVM.getFieldFloat(receiver, field));   break;
            case Long    : putLong(primitives, resultAt, InterpreterToVM.getFieldLong(receiver, field));     break;
            case Object  : {
                StaticObject value = InterpreterToVM.getFieldObject(receiver, fieldVersion);
                putObject(refs, resultAt, value);
                checkNoForeignObjectAssumption(value);
                break;
            }
            default :
                CompilerDirectives.transferToInterpreter();
                throw EspressoError.shouldNotReachHere("unexpected kind");
        }
        // @formatter:on
        return field.getKind().getSlotCount();
    }

    // endregion Field read/write

    @Override
    public String toString() {
        return getRootNode().getName();
    }

    @ExplodeLoop
    public static Object[] popArguments(long[] primitives, Object[] refs, int top, boolean hasReceiver, final Symbol<Type>[] signature) {
        int argCount = Signatures.parameterCount(signature, false);

        int extraParam = hasReceiver ? 1 : 0;
        final Object[] args = new Object[argCount + extraParam];

        CompilerAsserts.partialEvaluationConstant(argCount);
        CompilerAsserts.partialEvaluationConstant(signature);
        CompilerAsserts.partialEvaluationConstant(hasReceiver);

        int argAt = top - 1;
        for (int i = argCount - 1; i >= 0; --i) {
            Symbol<Type> argType = Signatures.parameterType(signature, i);
            if (argType.length() == 1) {
                // @formatter:off
                switch (argType.byteAt(0)) {
                    case 'Z' : args[i + extraParam] = (popInt(primitives, argAt) != 0);  break;
                    case 'B' : args[i + extraParam] = (byte) popInt(primitives, argAt);  break;
                    case 'S' : args[i + extraParam] = (short) popInt(primitives, argAt); break;
                    case 'C' : args[i + extraParam] = (char) popInt(primitives, argAt);  break;
                    case 'I' : args[i + extraParam] = popInt(primitives, argAt);         break;
                    case 'F' : args[i + extraParam] = popFloat(primitives, argAt);       break;
                    case 'J' : args[i + extraParam] = popLong(primitives, argAt);   --argAt; break;
                    case 'D' : args[i + extraParam] = popDouble(primitives, argAt); --argAt; break;
                    default  :
                        CompilerDirectives.transferToInterpreter();
                        throw EspressoError.shouldNotReachHere();
                }
                // @formatter:on
            } else {
                args[i + extraParam] = popObject(refs, argAt);
            }
            --argAt;

        }
        if (hasReceiver) {
            args[0] = popObject(refs, argAt);
        }
        return args;
    }

    // Effort to prevent double copies. Erases sub-word primitive types.
    @ExplodeLoop
    public static Object[] popBasicArgumentsWithArray(long[] primitives, Object[] refs, int top, final Symbol<Type>[] signature, Object[] args, final int argCount, int start) {
        // Use basic types
        CompilerAsserts.partialEvaluationConstant(argCount);
        CompilerAsserts.partialEvaluationConstant(signature);
        int argAt = top - 1;
        for (int i = argCount - 1; i >= 0; --i) {
            Symbol<Type> argType = Signatures.parameterType(signature, i);
            if (argType.length() == 1) {
                // @formatter:off
                switch (argType.byteAt(0)) {
                    case 'Z' : // fall through
                    case 'B' : // fall through
                    case 'S' : // fall through
                    case 'C' : // fall through
                    case 'I' : args[i + start] = popInt(primitives, argAt);    break;
                    case 'F' : args[i + start] = popFloat(primitives, argAt);  break;
                    case 'J' : args[i + start] = popLong(primitives, argAt);   --argAt; break;
                    case 'D' : args[i + start] = popDouble(primitives, argAt); --argAt; break;
                    default  :
                        CompilerDirectives.transferToInterpreter();
                        throw EspressoError.shouldNotReachHere();
                }
                // @formatter:on
            } else {
                args[i + start] = popObject(refs, argAt);
            }
            --argAt;
        }
        return args;
    }

    /**
     * Puts a value in the operand stack. This method follows the JVM spec, where sub-word types (<
     * int) are always treated as int.
     *
     * Returns the number of used slots.
     *
     * @param value value to push
     * @param kind kind to push
     */
    public static int putKind(long[] primitives, Object[] refs, int top, Object value, JavaKind kind) {
        // @formatter:off
        switch (kind) {
            case Boolean : putInt(primitives, top, ((boolean) value) ? 1 : 0); break;
            case Byte    : putInt(primitives, top, (byte) value);              break;
            case Short   : putInt(primitives, top, (short) value);             break;
            case Char    : putInt(primitives, top, (char) value);              break;
            case Int     : putInt(primitives, top, (int) value);               break;
            case Float   : putFloat(primitives, top, (float) value);           break;
            case Long    : putLong(primitives, top, (long) value);             break;
            case Double  : putDouble(primitives, top, (double) value);         break;
            case Object  : putObject(refs, top, (StaticObject) value);         break;
            case Void    : /* ignore */                                        break;
            default      :
                CompilerDirectives.transferToInterpreter();
                throw EspressoError.shouldNotReachHere();
        }
        // @formatter:on
        return kind.getSlotCount();
    }

    // internal

    public static StaticObject peekReceiver(Object[] refs, int top, Method m) {
        assert !m.isStatic();
        int skipSlots = Signatures.slotsForParameters(m.getParsedSignature());
        StaticObject result = peekObject(refs, top - skipSlots - 1);
        assert result != null;
        return result;
    }

    @Override
    public boolean hasTag(Class<? extends Tag> tag) {
        return tag == StandardTags.RootBodyTag.class || tag == StandardTags.RootTag.class;
    }

    public void notifyFieldModification(VirtualFrame frame, int index, Field field, StaticObject receiver, Object value) {
        // Notifications are only for Espresso objects
        if (instrumentation != null && (noForeignObjects.isValid() || receiver.isEspressoObject())) {
            instrumentation.notifyFieldModification(frame, index, field, receiver, value);
        }
    }

    public void notifyFieldAccess(VirtualFrame frame, int index, Field field, StaticObject receiver) {
        // Notifications are only for Espresso objects
        if (instrumentation != null && (noForeignObjects.isValid() || receiver.isEspressoObject())) {
            instrumentation.notifyFieldAccess(frame, index, field, receiver);
        }
    }

    static final class InstrumentationSupport extends Node {
        static final int NO_STATEMENT = -1;

        @Children private final BaseEspressoStatementNode[] statementNodes;
        @Child private MapperBCI hookBCIToNodeIndex;

        private final EspressoContext context;
        private final MethodVersion method;

        InstrumentationSupport(MethodVersion method) {
            this.method = method;
            this.context = method.getMethod().getContext();

            LineNumberTableAttribute table = method.getLineNumberTableAttribute();

            if (table != LineNumberTableAttribute.EMPTY) {
                List<LineNumberTableAttribute.Entry> entries = table.getEntries();
                // don't allow multiple entries with same line, keep only the first one
                // reduce the checks needed heavily by keeping track of max seen line number
                int[] seenLines = new int[entries.size()];
                Arrays.fill(seenLines, -1);
                int maxSeenLine = -1;

                this.statementNodes = new BaseEspressoStatementNode[entries.size()];
                this.hookBCIToNodeIndex = new MapperBCI(table);

                for (int i = 0; i < entries.size(); i++) {
                    LineNumberTableAttribute.Entry entry = entries.get(i);
                    int lineNumber = entry.getLineNumber();
                    boolean seen = false;
                    boolean checkSeen = !(maxSeenLine < lineNumber);
                    if (checkSeen) {
                        for (int seenLine : seenLines) {
                            if (seenLine == lineNumber) {
                                seen = true;
                                break;
                            }
                        }
                    }
                    if (!seen) {
                        statementNodes[hookBCIToNodeIndex.initIndex(i, entry.getBCI())] = new EspressoStatementNode(entry.getBCI(), lineNumber);
                        seenLines[i] = lineNumber;
                        maxSeenLine = Math.max(maxSeenLine, lineNumber);
                    }
                }
            } else {
                this.statementNodes = null;
                this.hookBCIToNodeIndex = null;
            }
        }

        /**
         * If transitioning between two statements, exits the current one, and enter the new one.
         */
        void notifyStatement(VirtualFrame frame, int statementIndex, int nextStatementIndex) {
            CompilerAsserts.partialEvaluationConstant(statementIndex);
            CompilerAsserts.partialEvaluationConstant(nextStatementIndex);
            if (statementIndex == nextStatementIndex) {
                return;
            }
            exitAt(frame, statementIndex);
            enterAt(frame, nextStatementIndex);
        }

        public void notifyEntry(@SuppressWarnings("unused") VirtualFrame frame, EspressoInstrumentableNode instrumentableNode) {
            if (context.shouldReportVMEvents() && method.hasActiveHook()) {
                if (context.reportOnMethodEntry(method, instrumentableNode.getScope(frame, true))) {
                    enterAt(frame, 0);
                }
            }
        }

        public void notifyReturn(VirtualFrame frame, int statementIndex, Object returnValue) {
            if (context.shouldReportVMEvents() && method.hasActiveHook()) {
                if (context.reportOnMethodReturn(method, returnValue)) {
                    enterAt(frame, statementIndex);
                }
            }
        }

        void notifyExceptionAt(VirtualFrame frame, Throwable t, int statementIndex) {
            WrapperNode wrapperNode = getWrapperAt(statementIndex);
            if (wrapperNode == null) {
                return;
            }
            ProbeNode probeNode = wrapperNode.getProbeNode();
            probeNode.onReturnExceptionalOrUnwind(frame, t, false);
        }

        public void notifyFieldModification(VirtualFrame frame, int index, Field field, StaticObject receiver, Object value) {
            if (context.shouldReportVMEvents() && field.hasActiveBreakpoint()) {
                if (context.reportOnFieldModification(field, receiver, value)) {
                    enterAt(frame, index);
                }
            }
        }

        public void notifyFieldAccess(VirtualFrame frame, int index, Field field, StaticObject receiver) {
            if (context.shouldReportVMEvents() && field.hasActiveBreakpoint()) {
                if (context.reportOnFieldAccess(field, receiver)) {
                    enterAt(frame, index);
                }
            }
        }

        private void enterAt(VirtualFrame frame, int index) {
            WrapperNode wrapperNode = getWrapperAt(index);
            if (wrapperNode == null) {
                return;
            }
            ProbeNode probeNode = wrapperNode.getProbeNode();
            try {
                probeNode.onEnter(frame);
            } catch (Throwable t) {
                Object result = probeNode.onReturnExceptionalOrUnwind(frame, t, false);
                if (result == ProbeNode.UNWIND_ACTION_REENTER) {
                    // TODO maybe support this by returning a new bci?
                    CompilerDirectives.transferToInterpreter();
                    throw new UnsupportedOperationException();
                } else if (result != null) {
                    // ignore result values;
                    // we are instrumentation statements only.
                    return;
                }
                throw t;
            }
        }

        private void exitAt(VirtualFrame frame, int index) {
            WrapperNode wrapperNode = getWrapperAt(index);
            if (wrapperNode == null) {
                return;
            }
            ProbeNode probeNode = wrapperNode.getProbeNode();
            try {
                probeNode.onReturnValue(frame, StaticObject.NULL);
            } catch (Throwable t) {
                Object result = probeNode.onReturnExceptionalOrUnwind(frame, t, true);
                if (result == ProbeNode.UNWIND_ACTION_REENTER) {
                    // TODO maybe support this by returning a new bci?
                    CompilerDirectives.transferToInterpreter();
                    throw new UnsupportedOperationException();
                } else if (result != null) {
                    // ignore result values;
                    // we are instrumentation statements only.
                    return;
                }
                throw t;
            }
        }

        int getStatementIndexAfterJump(int statementIndex, int curBCI, int targetBCI) {
            if (hookBCIToNodeIndex == null) {
                return 0;
            }
            return hookBCIToNodeIndex.lookup(statementIndex, curBCI, targetBCI);
        }

        int getNextStatementIndex(int statementIndex, int nextBCI) {
            if (hookBCIToNodeIndex == null) {
                return 0;
            }
            return hookBCIToNodeIndex.checkNext(statementIndex, nextBCI);
        }

        private WrapperNode getWrapperAt(int index) {
            if (statementNodes == null || index < 0) {
                return null;
            }
            BaseEspressoStatementNode node = statementNodes[index];
            if (!(node instanceof WrapperNode)) {
                return null;
            }
            CompilerAsserts.partialEvaluationConstant(node);
            return ((WrapperNode) node);
        }
    }

    private boolean trivialBytecodes() {
        byte[] originalCode = getMethodVersion().getOriginalCode();
        /*
         * originalCode.length < TrivialMethodSize is checked in the constructor because this method
         * is called from a compiler thread where the context is not accessible.
         */
        BytecodeStream stream = new BytecodeStream(originalCode);
        for (int bci = 0; bci < stream.endBCI(); bci = stream.nextBCI(bci)) {
            int bc = stream.currentBC(bci);
            // Trivial methods should be leaves.
            if (Bytecodes.isInvoke(bc)) {
                return false;
            }
            if (Bytecodes.LOOKUPSWITCH == bc || Bytecodes.TABLESWITCH == bc) {
                return false;
            }
            if (Bytecodes.ANEWARRAY == bc || MULTIANEWARRAY == bc) {
                // The allocated array is Arrays.fill-ed with StaticObject.NULL but loops are not
                // allowed in trivial methods.
                return false;
            }
            if (Bytecodes.isBranch(bc)) {
                int dest = stream.readBranchDest(bci);
                if (dest <= bci) {
                    // Back-edge (probably a loop) but loops are not allowed in trivial methods.
                    return false;
                }
            }
        }
        return true;
    }

    @Override
    protected boolean isTrivial() {
        CompilerAsserts.neverPartOfCompilation();
        /**
         * These two checks are dynamic and must be performed on every compilation. In the worst
         * case (a race):
         * 
         * - A trivial "block" (interop operation or implicit exception creation and throw) is
         * introduced => the method will be inlined, which may or may not blow-up compilation. The
         * compiler checks that trivial methods have <= 500 Graal nodes, which reduces the chances
         * of choking the compiler with huge graphs.
         * 
         * - A non-trivial "block" (interop operation or implicit exception creation and throw) is
         * introduced => the compiler "triviality" checks fail, the call is not inlined and a
         * warning is printed.
         * 
         * The compiler checks that trivial methods have no guest calls, no loops and a have <= 500
         * Graal nodes.
         */
        if (!noForeignObjects.isValid() || implicitExceptionProfile) {
            return false;
        }
        if (trivialBytecodesCache == TRIVIAL_UNINITIALIZED) {
            // Cache "triviality" of original bytecodes.
            trivialBytecodesCache = trivialBytecodes() ? TRIVIAL_YES : TRIVIAL_NO;
        }
        return trivialBytecodesCache == TRIVIAL_YES;
    }
}<|MERGE_RESOLUTION|>--- conflicted
+++ resolved
@@ -412,11 +412,9 @@
 
     private final LivenessAnalysis livenessAnalysis;
 
-<<<<<<< HEAD
     private byte trivialBytecodesCache = -1;
-=======
+
     @CompilationFinal private Object osrMetadata;
->>>>>>> 12999967
 
     public BytecodeNode(MethodVersion methodVersion, FrameDescriptor frameDescriptor) {
         super(methodVersion);
