/*
 * Copyright (c) 2012, 2015, Oracle and/or its affiliates. All rights reserved.
 * DO NOT ALTER OR REMOVE COPYRIGHT NOTICES OR THIS FILE HEADER.
 *
 * This code is free software; you can redistribute it and/or modify it
 * under the terms of the GNU General Public License version 2 only, as
 * published by the Free Software Foundation.
 *
 * This code is distributed in the hope that it will be useful, but WITHOUT
 * ANY WARRANTY; without even the implied warranty of MERCHANTABILITY or
 * FITNESS FOR A PARTICULAR PURPOSE.  See the GNU General Public License
 * version 2 for more details (a copy is included in the LICENSE file that
 * accompanied this code).
 *
 * You should have received a copy of the GNU General Public License version
 * 2 along with this work; if not, write to the Free Software Foundation,
 * Inc., 51 Franklin St, Fifth Floor, Boston, MA 02110-1301 USA.
 *
 * Please contact Oracle, 500 Oracle Parkway, Redwood Shores, CA 94065 USA
 * or visit www.oracle.com if you need additional information or have any
 * questions.
 */
package org.graalvm.compiler.phases.common.inlining;

import static jdk.vm.ci.meta.DeoptimizationAction.InvalidateReprofile;
import static jdk.vm.ci.meta.DeoptimizationReason.NullCheckException;
<<<<<<< HEAD
import static org.graalvm.compiler.core.common.GraalOptions.HotSpotPrintInlining;
import static org.graalvm.compiler.core.common.GraalOptions.UseGraalInstrumentation;
=======
>>>>>>> 39ed5ab6

import java.lang.reflect.Constructor;
import java.util.ArrayList;
import java.util.List;
import java.util.function.Function;

import org.graalvm.compiler.api.replacements.MethodSubstitution;
import org.graalvm.compiler.core.common.GraalOptions;
import org.graalvm.compiler.core.common.type.Stamp;
import org.graalvm.compiler.core.common.type.StampFactory;
import org.graalvm.compiler.core.common.type.TypeReference;
import org.graalvm.compiler.core.common.util.Util;
import org.graalvm.compiler.debug.Debug;
import org.graalvm.compiler.debug.Debug.Scope;
import org.graalvm.compiler.debug.Fingerprint;
import org.graalvm.compiler.debug.GraalError;
import org.graalvm.compiler.debug.internal.method.MethodMetricsImpl;
import org.graalvm.compiler.debug.internal.method.MethodMetricsInlineeScopeInfo;
import org.graalvm.compiler.graph.GraalGraphError;
import org.graalvm.compiler.graph.Graph;
import org.graalvm.compiler.graph.Graph.DuplicationReplacement;
import org.graalvm.compiler.graph.Graph.NodeEventScope;
import org.graalvm.compiler.graph.Node;
import org.graalvm.compiler.graph.NodeInputList;
import org.graalvm.compiler.graph.NodeSourcePosition;
import org.graalvm.compiler.graph.NodeWorkList;
import org.graalvm.compiler.nodeinfo.Verbosity;
import org.graalvm.compiler.nodes.AbstractBeginNode;
import org.graalvm.compiler.nodes.AbstractEndNode;
import org.graalvm.compiler.nodes.AbstractMergeNode;
import org.graalvm.compiler.nodes.BeginNode;
import org.graalvm.compiler.nodes.CallTargetNode;
import org.graalvm.compiler.nodes.CallTargetNode.InvokeKind;
import org.graalvm.compiler.nodes.ControlSinkNode;
import org.graalvm.compiler.nodes.DeoptimizeNode;
import org.graalvm.compiler.nodes.EndNode;
import org.graalvm.compiler.nodes.FixedGuardNode;
import org.graalvm.compiler.nodes.FixedNode;
import org.graalvm.compiler.nodes.FixedWithNextNode;
import org.graalvm.compiler.nodes.FrameState;
import org.graalvm.compiler.nodes.Invoke;
import org.graalvm.compiler.nodes.InvokeNode;
import org.graalvm.compiler.nodes.InvokeWithExceptionNode;
import org.graalvm.compiler.nodes.KillingBeginNode;
import org.graalvm.compiler.nodes.LogicNode;
import org.graalvm.compiler.nodes.MergeNode;
import org.graalvm.compiler.nodes.ParameterNode;
import org.graalvm.compiler.nodes.PhiNode;
import org.graalvm.compiler.nodes.PiNode;
import org.graalvm.compiler.nodes.ReturnNode;
import org.graalvm.compiler.nodes.StartNode;
import org.graalvm.compiler.nodes.StateSplit;
import org.graalvm.compiler.nodes.StructuredGraph;
import org.graalvm.compiler.nodes.UnwindNode;
import org.graalvm.compiler.nodes.ValueNode;
import org.graalvm.compiler.nodes.ValuePhiNode;
import org.graalvm.compiler.nodes.calc.IsNullNode;
import org.graalvm.compiler.nodes.extended.ForeignCallNode;
import org.graalvm.compiler.nodes.extended.GuardingNode;
import org.graalvm.compiler.nodes.java.ExceptionObjectNode;
import org.graalvm.compiler.nodes.java.MethodCallTargetNode;
import org.graalvm.compiler.nodes.java.MonitorExitNode;
import org.graalvm.compiler.nodes.java.MonitorIdNode;
import org.graalvm.compiler.nodes.spi.Replacements;
import org.graalvm.compiler.nodes.type.StampTool;
import org.graalvm.compiler.nodes.util.GraphUtil;
import org.graalvm.compiler.phases.common.inlining.info.InlineInfo;
import org.graalvm.compiler.phases.common.util.HashSetNodeEventListener;
import org.graalvm.util.EconomicMap;
import org.graalvm.util.EconomicSet;
import org.graalvm.util.Equivalence;
import org.graalvm.util.UnmodifiableEconomicMap;
import org.graalvm.util.UnmodifiableMapCursor;

import jdk.vm.ci.code.BytecodeFrame;
import jdk.vm.ci.meta.Assumptions;
import jdk.vm.ci.meta.DeoptimizationAction;
import jdk.vm.ci.meta.DeoptimizationReason;
import jdk.vm.ci.meta.JavaConstant;
import jdk.vm.ci.meta.JavaKind;
import jdk.vm.ci.meta.ResolvedJavaMethod;
import jdk.vm.ci.meta.ResolvedJavaType;

public class InliningUtil {

    private static final String inliningDecisionsScopeString = "InliningDecisions";

    /**
     * Print a HotSpot-style inlining message to the console.
     */
    private static void printInlining(final InlineInfo info, final int inliningDepth, final boolean success, final String msg, final Object... args) {
        printInlining(info.methodAt(0), info.invoke(), inliningDepth, success, msg, args);
    }

    private static void printInlining(final ResolvedJavaMethod method, final Invoke invoke, final int inliningDepth, final boolean success, final String msg, final Object... args) {
        if (HotSpotPrintInlining.getValue(invoke.asNode().getOptions())) {
            Util.printInlining(method, invoke.bci(), inliningDepth, success, msg, args);
        }
    }

    public static void logInlinedMethod(InlineInfo info, int inliningDepth, boolean allowLogging, String msg, Object... args) {
        logInliningDecision(info, inliningDepth, allowLogging, true, msg, args);
    }

    public static void logNotInlinedMethod(InlineInfo info, int inliningDepth, String msg, Object... args) {
        logInliningDecision(info, inliningDepth, true, false, msg, args);
    }

    public static void logInliningDecision(InlineInfo info, int inliningDepth, boolean allowLogging, boolean success, String msg, final Object... args) {
        if (allowLogging) {
            printInlining(info, inliningDepth, success, msg, args);
            if (shouldLogInliningDecision()) {
                logInliningDecision(methodName(info), success, msg, args);
            }
        }
    }

    @SuppressWarnings("try")
    public static void logInliningDecision(final String msg, final Object... args) {
        try (Scope s = Debug.scope(inliningDecisionsScopeString)) {
            // Can't use log here since we are varargs
            if (Debug.isLogEnabled()) {
                Debug.logv(msg, args);
            }
        }
    }

    public static void logNotInlinedMethod(Invoke invoke, String msg) {
        if (shouldLogInliningDecision()) {
            String methodString = invoke.toString();
            if (invoke.callTarget() == null) {
                methodString += " callTarget=null";
            } else {
                String targetName = invoke.callTarget().targetName();
                if (!methodString.endsWith(targetName)) {
                    methodString += " " + targetName;
                }
            }
            logInliningDecision(methodString, false, msg, new Object[0]);
        }
    }

    public static void logNotInlined(Invoke invoke, int inliningDepth, ResolvedJavaMethod method, String msg) {
        logNotInlinedInvoke(invoke, inliningDepth, method, msg, new Object[0]);
    }

    public static void logNotInlinedInvoke(Invoke invoke, int inliningDepth, ResolvedJavaMethod method, String msg, Object... args) {
        printInlining(method, invoke, inliningDepth, false, msg, args);
        if (shouldLogInliningDecision()) {
            String methodString = methodName(method, invoke);
            logInliningDecision(methodString, false, msg, args);
        }
    }

    private static void logInliningDecision(final String methodString, final boolean success, final String msg, final Object... args) {
        String inliningMsg = "inlining " + methodString + ": " + msg;
        if (!success) {
            inliningMsg = "not " + inliningMsg;
        }
        logInliningDecision(inliningMsg, args);
    }

    @SuppressWarnings("try")
    public static boolean shouldLogInliningDecision() {
        try (Scope s = Debug.scope(inliningDecisionsScopeString)) {
            return Debug.isLogEnabled();
        }
    }

    private static String methodName(ResolvedJavaMethod method, Invoke invoke) {
        if (invoke != null && invoke.stateAfter() != null) {
            return methodName(invoke.stateAfter(), invoke.bci()) + ": " + method.format("%H.%n(%p):%r") + " (" + method.getCodeSize() + " bytes)";
        } else {
            return method.format("%H.%n(%p):%r") + " (" + method.getCodeSize() + " bytes)";
        }
    }

    private static String methodName(InlineInfo info) {
        if (info == null) {
            return "null";
        } else if (info.invoke() != null && info.invoke().stateAfter() != null) {
            return methodName(info.invoke().stateAfter(), info.invoke().bci()) + ": " + info.toString();
        } else {
            return info.toString();
        }
    }

    private static String methodName(FrameState frameState, int bci) {
        StringBuilder sb = new StringBuilder();
        if (frameState.outerFrameState() != null) {
            sb.append(methodName(frameState.outerFrameState(), frameState.outerFrameState().bci));
            sb.append("->");
        }
        sb.append(frameState.getMethod().format("%h.%n"));
        sb.append("@").append(bci);
        return sb.toString();
    }

    public static void replaceInvokeCallTarget(Invoke invoke, StructuredGraph graph, InvokeKind invokeKind, ResolvedJavaMethod targetMethod) {
        MethodCallTargetNode oldCallTarget = (MethodCallTargetNode) invoke.callTarget();
        MethodCallTargetNode newCallTarget = graph.add(new MethodCallTargetNode(invokeKind, targetMethod, oldCallTarget.arguments().toArray(new ValueNode[0]), oldCallTarget.returnStamp(),
                        oldCallTarget.getProfile()));
        invoke.asNode().replaceFirstInput(oldCallTarget, newCallTarget);
    }

    public static PiNode createAnchoredReceiver(StructuredGraph graph, GuardingNode anchor, ResolvedJavaType commonType, ValueNode receiver, boolean exact) {
        return createAnchoredReceiver(graph, anchor, receiver,
                        exact ? StampFactory.objectNonNull(TypeReference.createExactTrusted(commonType)) : StampFactory.objectNonNull(TypeReference.createTrusted(graph.getAssumptions(), commonType)));
    }

    private static PiNode createAnchoredReceiver(StructuredGraph graph, GuardingNode anchor, ValueNode receiver, Stamp stamp) {
        // to avoid that floating reads on receiver fields float above the type check
        return graph.unique(new PiNode(receiver, stamp, (ValueNode) anchor));
    }

    /**
     * @return null iff the check succeeds, otherwise a (non-null) descriptive message.
     */
    public static String checkInvokeConditions(Invoke invoke) {
        if (invoke.predecessor() == null || !invoke.asNode().isAlive()) {
            return "the invoke is dead code";
        }
        if (!(invoke.callTarget() instanceof MethodCallTargetNode)) {
            return "the invoke has already been lowered, or has been created as a low-level node";
        }
        MethodCallTargetNode callTarget = (MethodCallTargetNode) invoke.callTarget();
        if (callTarget.targetMethod() == null) {
            return "target method is null";
        }
        assert invoke.stateAfter() != null : invoke;
        if (!invoke.useForInlining()) {
            return "the invoke is marked to be not used for inlining";
        }
        ValueNode receiver = callTarget.receiver();
        if (receiver != null && receiver.isConstant() && receiver.isNullConstant()) {
            return "receiver is null";
        }
        return null;
    }

    /**
     * Performs an actual inlining, thereby replacing the given invoke with the given inlineGraph.
     *
     * @param invoke the invoke that will be replaced
     * @param inlineGraph the graph that the invoke will be replaced with
     * @param receiverNullCheck true if a null check needs to be generated for non-static inlinings,
     *            false if no such check is required
     * @param inlineeMethod the actual method being inlined. Maybe be null for snippets.
     */
    @SuppressWarnings("try")
    public static UnmodifiableEconomicMap<Node, Node> inline(Invoke invoke, StructuredGraph inlineGraph, boolean receiverNullCheck, ResolvedJavaMethod inlineeMethod) {
        FixedNode invokeNode = invoke.asNode();
        StructuredGraph graph = invokeNode.graph();
        MethodMetricsInlineeScopeInfo m = MethodMetricsInlineeScopeInfo.create(graph.getOptions());
        try (Debug.Scope s = Debug.methodMetricsScope("InlineEnhancement", m, false)) {
            if (Fingerprint.ENABLED) {
                Fingerprint.submit("inlining %s into %s: %s", formatGraph(inlineGraph), formatGraph(invoke.asNode().graph()), inlineGraph.getNodes().snapshot());
            }
            final NodeInputList<ValueNode> parameters = invoke.callTarget().arguments();

            assert inlineGraph.getGuardsStage().ordinal() >= graph.getGuardsStage().ordinal();
            assert !invokeNode.graph().isAfterFloatingReadPhase() : "inline isn't handled correctly after floating reads phase";

            if (receiverNullCheck && !((MethodCallTargetNode) invoke.callTarget()).isStatic()) {
                nonNullReceiver(invoke);
            }

            ArrayList<Node> nodes = new ArrayList<>(inlineGraph.getNodes().count());
            ArrayList<ReturnNode> returnNodes = new ArrayList<>(4);
            UnwindNode unwindNode = null;
            final StartNode entryPointNode = inlineGraph.start();
            FixedNode firstCFGNode = entryPointNode.next();
            if (firstCFGNode == null) {
                throw new IllegalStateException("Inlined graph is in invalid state: " + inlineGraph);
            }
            for (Node node : inlineGraph.getNodes()) {
                if (node == entryPointNode || (node == entryPointNode.stateAfter() && node.usages().count() == 1) || node instanceof ParameterNode) {
                    // Do nothing.
                } else {
                    nodes.add(node);
                    if (node instanceof ReturnNode) {
                        returnNodes.add((ReturnNode) node);
                    } else if (node instanceof UnwindNode) {
                        assert unwindNode == null;
                        unwindNode = (UnwindNode) node;
                    }
                }
            }

            final AbstractBeginNode prevBegin = AbstractBeginNode.prevBegin(invokeNode);
            DuplicationReplacement localReplacement = new DuplicationReplacement() {

                @Override
                public Node replacement(Node node) {
                    if (node instanceof ParameterNode) {
                        return parameters.get(((ParameterNode) node).index());
                    } else if (node == entryPointNode) {
                        return prevBegin;
                    }
                    return node;
                }
            };

            assert invokeNode.successors().first() != null : invoke;
            assert invokeNode.predecessor() != null;

            UnmodifiableEconomicMap<Node, Node> duplicates = graph.addDuplicates(nodes, inlineGraph, inlineGraph.getNodeCount(), localReplacement);

            FrameState stateAfter = invoke.stateAfter();
            assert stateAfter == null || stateAfter.isAlive();

            FrameState stateAtExceptionEdge = null;
            if (invoke instanceof InvokeWithExceptionNode) {
                InvokeWithExceptionNode invokeWithException = ((InvokeWithExceptionNode) invoke);
                if (unwindNode != null) {
                    ExceptionObjectNode obj = (ExceptionObjectNode) invokeWithException.exceptionEdge();
                    stateAtExceptionEdge = obj.stateAfter();
                }
            }

            updateSourcePositions(invoke, inlineGraph, duplicates);
            if (stateAfter != null) {
                processFrameStates(invoke, inlineGraph, duplicates, stateAtExceptionEdge, returnNodes.size() > 1);
                int callerLockDepth = stateAfter.nestedLockDepth();
                if (callerLockDepth != 0) {
                    for (MonitorIdNode original : inlineGraph.getNodes(MonitorIdNode.TYPE)) {
                        MonitorIdNode monitor = (MonitorIdNode) duplicates.get(original);
                        processMonitorId(invoke.stateAfter(), monitor);
                    }
                }
            } else {
                assert checkContainsOnlyInvalidOrAfterFrameState(duplicates);
            }

            firstCFGNode = (FixedNode) duplicates.get(firstCFGNode);
            for (int i = 0; i < returnNodes.size(); i++) {
                returnNodes.set(i, (ReturnNode) duplicates.get(returnNodes.get(i)));
            }
            if (unwindNode != null) {
                unwindNode = (UnwindNode) duplicates.get(unwindNode);
            }

<<<<<<< HEAD
            if (UseGraalInstrumentation.getValue(graph.getOptions())) {
                detachInstrumentation(invoke);
            }
=======
>>>>>>> 39ed5ab6
            finishInlining(invoke, graph, firstCFGNode, returnNodes, unwindNode, inlineGraph.getAssumptions(), inlineGraph);
            GraphUtil.killCFG(invokeNode);

            if (Debug.isMethodMeterEnabled() && m != null) {
                MethodMetricsImpl.recordInlinee(m.getRootMethod(), invoke.asNode().graph().method(), inlineeMethod);
            }
            return duplicates;
        }
    }

    /**
     * Inline {@code inlineGraph} into the current replacoing the node {@code Invoke} and return the
     * set of nodes which should be canonicalized. The set should only contain nodes which modified
     * by the inlining since the current graph and {@code inlineGraph} are expected to already be
     * canonical.
     *
     * @param invoke
     * @param inlineGraph
     * @param receiverNullCheck
     * @param inlineeMethod
     * @return the set of nodes to canonicalize
     */
    @SuppressWarnings("try")
    public static EconomicSet<Node> inlineForCanonicalization(Invoke invoke, StructuredGraph inlineGraph, boolean receiverNullCheck, ResolvedJavaMethod inlineeMethod) {
        HashSetNodeEventListener listener = new HashSetNodeEventListener();
        /*
         * This code relies on the fact that Graph.addDuplicates doesn't trigger the
         * NodeEventListener to track only nodes which were modified into the process of inlining
         * the graph into the current graph.
         */
        try (NodeEventScope nes = invoke.asNode().graph().trackNodeEvents(listener)) {
            InliningUtil.inline(invoke, inlineGraph, receiverNullCheck, inlineeMethod);
        }
        return listener.getNodes();
    }

    private static ValueNode finishInlining(Invoke invoke, StructuredGraph graph, FixedNode firstNode, List<ReturnNode> returnNodes, UnwindNode unwindNode, Assumptions inlinedAssumptions,
                    StructuredGraph inlineGraph) {
        FixedNode invokeNode = invoke.asNode();
        FrameState stateAfter = invoke.stateAfter();
        assert stateAfter == null || stateAfter.isAlive();

        invokeNode.replaceAtPredecessor(firstNode);

        if (invoke instanceof InvokeWithExceptionNode) {
            InvokeWithExceptionNode invokeWithException = ((InvokeWithExceptionNode) invoke);
            if (unwindNode != null && unwindNode.isAlive()) {
                assert unwindNode.predecessor() != null;
                assert invokeWithException.exceptionEdge().successors().count() == 1;
                ExceptionObjectNode obj = (ExceptionObjectNode) invokeWithException.exceptionEdge();
                obj.replaceAtUsages(unwindNode.exception());
                Node n = obj.next();
                obj.setNext(null);
                unwindNode.replaceAndDelete(n);

                obj.replaceAtPredecessor(null);
                obj.safeDelete();
            } else {
                invokeWithException.killExceptionEdge();
            }

            // get rid of memory kill
            AbstractBeginNode begin = invokeWithException.next();
            if (begin instanceof KillingBeginNode) {
                AbstractBeginNode newBegin = new BeginNode();
                graph.addAfterFixed(begin, graph.add(newBegin));
                begin.replaceAtUsages(newBegin);
                graph.removeFixed(begin);
            }
        } else {
            if (unwindNode != null && unwindNode.isAlive()) {
                DeoptimizeNode deoptimizeNode = graph.add(new DeoptimizeNode(DeoptimizationAction.InvalidateRecompile, DeoptimizationReason.NotCompiledExceptionHandler));
                unwindNode.replaceAndDelete(deoptimizeNode);
            }
        }

        ValueNode returnValue;
        if (!returnNodes.isEmpty()) {
            FixedNode n = invoke.next();
            invoke.setNext(null);
            if (returnNodes.size() == 1) {
                ReturnNode returnNode = returnNodes.get(0);
                returnValue = returnNode.result();
                invokeNode.replaceAtUsages(returnValue);
                returnNode.replaceAndDelete(n);
            } else {
                AbstractMergeNode merge = graph.add(new MergeNode());
                merge.setStateAfter(stateAfter);
                returnValue = mergeReturns(merge, returnNodes);
                invokeNode.replaceAtUsages(returnValue);
                merge.setNext(n);
            }
        } else {
            returnValue = null;
            invokeNode.replaceAtUsages(null);
            GraphUtil.killCFG(invoke.next());
        }

        // Copy assumptions from inlinee to caller
        Assumptions assumptions = graph.getAssumptions();
        if (assumptions != null) {
            if (inlinedAssumptions != null) {
                assumptions.record(inlinedAssumptions);
            }
        } else {
            assert inlinedAssumptions == null : String.format("cannot inline graph (%s) which makes assumptions into a graph (%s) that doesn't", inlineGraph, graph);
        }

        // Copy inlined methods from inlinee to caller
        graph.updateMethods(inlineGraph);

        // Update the set of accessed fields
        if (GraalOptions.GeneratePIC.getValue(graph.getOptions())) {
            graph.updateFields(inlineGraph);
        }

        if (inlineGraph.hasUnsafeAccess()) {
            graph.markUnsafeAccess();
        }
        assert inlineGraph.getSpeculationLog() == null : "Only the root graph should have a speculation log";

        return returnValue;
    }

    private static String formatGraph(StructuredGraph graph) {
        if (graph.method() == null) {
            return graph.name;
        }
        return graph.method().format("%H.%n(%p)");
    }

    @SuppressWarnings("try")
    private static void updateSourcePositions(Invoke invoke, StructuredGraph inlineGraph, UnmodifiableEconomicMap<Node, Node> duplicates) {
        if (inlineGraph.mayHaveNodeSourcePosition() && invoke.stateAfter() != null) {
            if (invoke.asNode().getNodeSourcePosition() == null) {
                // Temporarily ignore the assert below.
                return;
            }

            JavaConstant constantReceiver = invoke.getInvokeKind().hasReceiver() ? invoke.getReceiver().asJavaConstant() : null;
            NodeSourcePosition invokePos = invoke.asNode().getNodeSourcePosition();
            assert invokePos != null : "missing source information";

            EconomicMap<NodeSourcePosition, NodeSourcePosition> posMap = EconomicMap.create(Equivalence.DEFAULT);
            UnmodifiableMapCursor<Node, Node> cursor = duplicates.getEntries();
            while (cursor.advance()) {
                NodeSourcePosition pos = cursor.getKey().getNodeSourcePosition();
                if (pos != null) {
                    NodeSourcePosition callerPos = pos.addCaller(constantReceiver, invokePos);
                    if (!posMap.containsKey(callerPos)) {
                        posMap.put(callerPos, callerPos);
                    }
                    cursor.getValue().setNodeSourcePosition(posMap.get(callerPos));
                }
            }
        }
    }

    public static void processMonitorId(FrameState stateAfter, MonitorIdNode monitorIdNode) {
        if (stateAfter != null) {
            int callerLockDepth = stateAfter.nestedLockDepth();
            monitorIdNode.setLockDepth(monitorIdNode.getLockDepth() + callerLockDepth);
        }
    }

    protected static void processFrameStates(Invoke invoke, StructuredGraph inlineGraph, UnmodifiableEconomicMap<Node, Node> duplicates, FrameState stateAtExceptionEdge,
                    boolean alwaysDuplicateStateAfter) {
        FrameState stateAtReturn = invoke.stateAfter();
        FrameState outerFrameState = null;
        JavaKind invokeReturnKind = invoke.asNode().getStackKind();
        for (FrameState original : inlineGraph.getNodes(FrameState.TYPE)) {
            FrameState frameState = (FrameState) duplicates.get(original);
            if (frameState != null && frameState.isAlive()) {
                if (outerFrameState == null) {
                    outerFrameState = stateAtReturn.duplicateModifiedDuringCall(invoke.bci(), invokeReturnKind);
                }
                processFrameState(frameState, invoke, inlineGraph.method(), stateAtExceptionEdge, outerFrameState, alwaysDuplicateStateAfter, invoke.callTarget().targetMethod(),
                                invoke.callTarget().arguments());
            }
        }
    }

    public static FrameState processFrameState(FrameState frameState, Invoke invoke, ResolvedJavaMethod inlinedMethod, FrameState stateAtExceptionEdge, FrameState outerFrameState,
                    boolean alwaysDuplicateStateAfter, ResolvedJavaMethod invokeTargetMethod, List<ValueNode> invokeArgsList) {

        assert outerFrameState == null || !outerFrameState.isDeleted() : outerFrameState;
        FrameState stateAtReturn = invoke.stateAfter();
        JavaKind invokeReturnKind = invoke.asNode().getStackKind();

        if (frameState.bci == BytecodeFrame.AFTER_BCI) {
            FrameState stateAfterReturn = stateAtReturn;
            if (frameState.getCode() == null) {
                // This is a frame state for a side effect within an intrinsic
                // that was parsed for post-parse intrinsification
                for (Node usage : frameState.usages()) {
                    if (usage instanceof ForeignCallNode) {
                        // A foreign call inside an intrinsic needs to have
                        // the BCI of the invoke being intrinsified
                        ForeignCallNode foreign = (ForeignCallNode) usage;
                        foreign.setBci(invoke.bci());
                    }
                }
            }

            // pop return kind from invoke's stateAfter and replace with this frameState's return
            // value (top of stack)
            if (frameState.stackSize() > 0 && (alwaysDuplicateStateAfter || stateAfterReturn.stackAt(0) != frameState.stackAt(0))) {
                stateAfterReturn = stateAtReturn.duplicateModified(invokeReturnKind, invokeReturnKind, frameState.stackAt(0));
            }

            // Return value does no longer need to be limited by the monitor exit.
            for (MonitorExitNode n : frameState.usages().filter(MonitorExitNode.class)) {
                n.clearEscapedReturnValue();
            }

            frameState.replaceAndDelete(stateAfterReturn);
            return stateAfterReturn;
        } else if (stateAtExceptionEdge != null && isStateAfterException(frameState)) {
            // pop exception object from invoke's stateAfter and replace with this frameState's
            // exception object (top of stack)
            FrameState stateAfterException = stateAtExceptionEdge;
            if (frameState.stackSize() > 0 && stateAtExceptionEdge.stackAt(0) != frameState.stackAt(0)) {
                stateAfterException = stateAtExceptionEdge.duplicateModified(JavaKind.Object, JavaKind.Object, frameState.stackAt(0));
            }
            frameState.replaceAndDelete(stateAfterException);
            return stateAfterException;
        } else if (frameState.bci == BytecodeFrame.UNWIND_BCI || frameState.bci == BytecodeFrame.AFTER_EXCEPTION_BCI) {
            return handleMissingAfterExceptionFrameState(frameState);
        } else if (frameState.bci == BytecodeFrame.BEFORE_BCI) {
            // This is an intrinsic. Deoptimizing within an intrinsic
            // must re-execute the intrinsified invocation
            assert frameState.outerFrameState() == null;
            ValueNode[] invokeArgs = invokeArgsList.isEmpty() ? NO_ARGS : invokeArgsList.toArray(new ValueNode[invokeArgsList.size()]);
            FrameState stateBeforeCall = stateAtReturn.duplicateModifiedBeforeCall(invoke.bci(), invokeReturnKind, invokeTargetMethod.getSignature().toParameterKinds(!invokeTargetMethod.isStatic()),
                            invokeArgs);
            frameState.replaceAndDelete(stateBeforeCall);
            return stateBeforeCall;
        } else {
            // only handle the outermost frame states
            if (frameState.outerFrameState() == null) {
                assert checkInlineeFrameState(invoke, inlinedMethod, frameState);
                frameState.setOuterFrameState(outerFrameState);
            }
            return frameState;
        }
    }

    static boolean checkInlineeFrameState(Invoke invoke, ResolvedJavaMethod inlinedMethod, FrameState frameState) {
        assert frameState.bci != BytecodeFrame.AFTER_EXCEPTION_BCI : frameState;
        assert frameState.bci != BytecodeFrame.BEFORE_BCI : frameState;
        assert frameState.bci != BytecodeFrame.UNKNOWN_BCI : frameState;
        assert frameState.bci != BytecodeFrame.UNWIND_BCI : frameState;
        if (frameState.bci != BytecodeFrame.INVALID_FRAMESTATE_BCI) {
            ResolvedJavaMethod method = frameState.getMethod();
            if (method.equals(inlinedMethod)) {
                // Normal inlining expects all outermost inlinee frame states to
                // denote the inlinee method
            } else if (method.equals(invoke.callTarget().targetMethod())) {
                // This occurs when an intrinsic calls back to the original
                // method to handle a slow path. During parsing of such a
                // partial intrinsic, these calls are given frame states
                // that exclude the outer frame state denoting a position
                // in the intrinsic code.
                assert inlinedMethod.getAnnotation(
                                MethodSubstitution.class) != null : "expected an intrinsic when inlinee frame state matches method of call target but does not match the method of the inlinee graph: " +
                                                frameState;
            } else if (method.getName().equals(inlinedMethod.getName())) {
                // This can happen for method substitutions.
            } else {
                throw new AssertionError(String.format("inlinedMethod=%s frameState.method=%s frameState=%s invoke.method=%s", inlinedMethod, method, frameState,
                                invoke.callTarget().targetMethod()));
            }
        }
        return true;
    }

    private static final ValueNode[] NO_ARGS = {};

    private static boolean isStateAfterException(FrameState frameState) {
        return frameState.bci == BytecodeFrame.AFTER_EXCEPTION_BCI || (frameState.bci == BytecodeFrame.UNWIND_BCI && !frameState.getMethod().isSynchronized());
    }

    public static FrameState handleMissingAfterExceptionFrameState(FrameState nonReplaceableFrameState) {
        Graph graph = nonReplaceableFrameState.graph();
        NodeWorkList workList = graph.createNodeWorkList();
        workList.add(nonReplaceableFrameState);
        for (Node node : workList) {
            FrameState fs = (FrameState) node;
            for (Node usage : fs.usages().snapshot()) {
                if (!usage.isAlive()) {
                    continue;
                }
                if (usage instanceof FrameState) {
                    workList.add(usage);
                } else {
                    StateSplit stateSplit = (StateSplit) usage;
                    FixedNode fixedStateSplit = stateSplit.asNode();
                    if (fixedStateSplit instanceof AbstractMergeNode) {
                        AbstractMergeNode merge = (AbstractMergeNode) fixedStateSplit;
                        while (merge.isAlive()) {
                            AbstractEndNode end = merge.forwardEnds().first();
                            DeoptimizeNode deoptimizeNode = graph.add(new DeoptimizeNode(DeoptimizationAction.InvalidateRecompile, DeoptimizationReason.NotCompiledExceptionHandler));
                            end.replaceAtPredecessor(deoptimizeNode);
                            GraphUtil.killCFG(end);
                        }
                    } else {
                        FixedNode deoptimizeNode = graph.add(new DeoptimizeNode(DeoptimizationAction.InvalidateRecompile, DeoptimizationReason.NotCompiledExceptionHandler));
                        if (fixedStateSplit instanceof AbstractBeginNode) {
                            deoptimizeNode = BeginNode.begin(deoptimizeNode);
                        }
                        fixedStateSplit.replaceAtPredecessor(deoptimizeNode);
                        GraphUtil.killCFG(fixedStateSplit);
                    }
                }
            }
        }
        return nonReplaceableFrameState;
    }

    public static ValueNode mergeReturns(AbstractMergeNode merge, List<? extends ReturnNode> returnNodes) {
        return mergeValueProducers(merge, returnNodes, returnNode -> returnNode.result());
    }

    public static <T extends ControlSinkNode> ValueNode mergeValueProducers(AbstractMergeNode merge, List<? extends T> valueProducers, Function<T, ValueNode> valueFunction) {
        ValueNode singleResult = null;
        PhiNode phiResult = null;
        for (T valueProducer : valueProducers) {
            ValueNode result = valueFunction.apply(valueProducer);
            if (result != null) {
                if (phiResult == null && (singleResult == null || singleResult == result)) {
                    /* Only one result value, so no need yet for a phi node. */
                    singleResult = result;
                } else if (phiResult == null) {
                    /* Found a second result value, so create phi node. */
                    phiResult = merge.graph().addWithoutUnique(new ValuePhiNode(result.stamp().unrestricted(), merge));
                    for (int i = 0; i < merge.forwardEndCount(); i++) {
                        phiResult.addInput(singleResult);
                    }
                    phiResult.addInput(result);

                } else {
                    /* Multiple return values, just add to existing phi node. */
                    phiResult.addInput(result);
                }
            }

            // create and wire up a new EndNode
            EndNode endNode = merge.graph().add(new EndNode());
            merge.addForwardEnd(endNode);
            valueProducer.replaceAndDelete(endNode);
        }

        if (phiResult != null) {
            assert phiResult.verify();
            phiResult.inferStamp();
            return phiResult;
        } else {
            return singleResult;
        }
    }

    /**
     * Ensure that all states are either {@link BytecodeFrame#INVALID_FRAMESTATE_BCI} or one of
     * {@link BytecodeFrame#AFTER_BCI} or {@link BytecodeFrame#BEFORE_BCI}. Mixing of before and
     * after isn't allowed.
     */
    private static boolean checkContainsOnlyInvalidOrAfterFrameState(UnmodifiableEconomicMap<Node, Node> duplicates) {
        int okBci = BytecodeFrame.INVALID_FRAMESTATE_BCI;
        for (Node node : duplicates.getValues()) {
            if (node instanceof FrameState) {
                FrameState frameState = (FrameState) node;
                if (frameState.bci == BytecodeFrame.INVALID_FRAMESTATE_BCI) {
                    continue;
                }
                if (frameState.bci == BytecodeFrame.AFTER_BCI || frameState.bci == BytecodeFrame.BEFORE_BCI) {
                    if (okBci == BytecodeFrame.INVALID_FRAMESTATE_BCI) {
                        okBci = frameState.bci;
                    } else {
                        assert okBci == frameState.bci : node.toString(Verbosity.Debugger);
                    }
                } else {
                    assert false : node.toString(Verbosity.Debugger);
                }
            }
        }
        return true;
    }

    /**
     * Gets the receiver for an invoke, adding a guard if necessary to ensure it is non-null, and
     * ensuring that the resulting type is compatible with the method being invoked.
     */
    public static ValueNode nonNullReceiver(Invoke invoke) {
        MethodCallTargetNode callTarget = (MethodCallTargetNode) invoke.callTarget();
        assert !callTarget.isStatic() : callTarget.targetMethod();
        StructuredGraph graph = callTarget.graph();
        ValueNode firstParam = callTarget.arguments().get(0);
        if (firstParam.getStackKind() == JavaKind.Object) {
            Stamp paramStamp = firstParam.stamp();
            Stamp stamp = paramStamp.join(StampFactory.objectNonNull(TypeReference.create(graph.getAssumptions(), callTarget.targetMethod().getDeclaringClass())));
            if (!StampTool.isPointerNonNull(firstParam)) {
                LogicNode condition = graph.unique(IsNullNode.create(firstParam));
                FixedGuardNode fixedGuard = graph.add(new FixedGuardNode(condition, NullCheckException, InvalidateReprofile, true));
                PiNode nonNullReceiver = graph.unique(new PiNode(firstParam, stamp, fixedGuard));
                graph.addBeforeFixed(invoke.asNode(), fixedGuard);
                callTarget.replaceFirstInput(firstParam, nonNullReceiver);
                return nonNullReceiver;
            }
            if (!stamp.equals(paramStamp)) {
                PiNode cast = graph.unique(new PiNode(firstParam, stamp));
                callTarget.replaceFirstInput(firstParam, cast);
                return cast;
            }
        }
        return firstParam;
    }

    public static boolean canIntrinsify(Replacements replacements, ResolvedJavaMethod target, int invokeBci) {
        return replacements.hasSubstitution(target, invokeBci);
    }

    public static StructuredGraph getIntrinsicGraph(Replacements replacements, ResolvedJavaMethod target, int invokeBci) {
        return replacements.getSubstitution(target, invokeBci);
    }

    public static FixedWithNextNode inlineMacroNode(Invoke invoke, ResolvedJavaMethod concrete, Class<? extends FixedWithNextNode> macroNodeClass) throws GraalError {
        StructuredGraph graph = invoke.asNode().graph();
        if (!concrete.equals(((MethodCallTargetNode) invoke.callTarget()).targetMethod())) {
            assert ((MethodCallTargetNode) invoke.callTarget()).invokeKind().hasReceiver();
            InliningUtil.replaceInvokeCallTarget(invoke, graph, InvokeKind.Special, concrete);
        }

        FixedWithNextNode macroNode = createMacroNodeInstance(macroNodeClass, invoke);

        CallTargetNode callTarget = invoke.callTarget();
        if (invoke instanceof InvokeNode) {
            graph.replaceFixedWithFixed((InvokeNode) invoke, graph.add(macroNode));
        } else {
            InvokeWithExceptionNode invokeWithException = (InvokeWithExceptionNode) invoke;
            invokeWithException.killExceptionEdge();
            graph.replaceSplitWithFixed(invokeWithException, graph.add(macroNode), invokeWithException.next());
        }
        GraphUtil.killWithUnusedFloatingInputs(callTarget);
        return macroNode;
    }

    private static FixedWithNextNode createMacroNodeInstance(Class<? extends FixedWithNextNode> macroNodeClass, Invoke invoke) throws GraalError {
        try {
            Constructor<?> cons = macroNodeClass.getDeclaredConstructor(Invoke.class);
            return (FixedWithNextNode) cons.newInstance(invoke);
        } catch (ReflectiveOperationException | IllegalArgumentException | SecurityException e) {
            throw new GraalGraphError(e).addContext(invoke.asNode()).addContext("macroSubstitution", macroNodeClass);
        }
    }

    /**
     * This method exclude InstrumentationNode from inlining heuristics.
     */
    public static int getNodeCount(StructuredGraph graph) {
<<<<<<< HEAD
        if (UseGraalInstrumentation.getValue(graph.getOptions())) {
            return graph.getNodeCount() - graph.getNodes().filter(InstrumentationNode.class).count();
        } else {
            return graph.getNodeCount();
        }
    }

    /**
     * This method detach the instrumentation attached to the given Invoke. It is called when the
     * given Invoke is inlined.
     */
    public static void detachInstrumentation(Invoke invoke) {
        FixedNode invokeNode = invoke.asNode();
        for (InstrumentationNode instrumentation : invokeNode.usages().filter(InstrumentationNode.class).snapshot()) {
            if (instrumentation.getTarget() == invoke) {
                instrumentation.replaceFirstInput(instrumentation.getTarget(), null);
            }
        }
=======
        return graph.getNodeCount();
>>>>>>> 39ed5ab6
    }

}<|MERGE_RESOLUTION|>--- conflicted
+++ resolved
@@ -24,11 +24,7 @@
 
 import static jdk.vm.ci.meta.DeoptimizationAction.InvalidateReprofile;
 import static jdk.vm.ci.meta.DeoptimizationReason.NullCheckException;
-<<<<<<< HEAD
 import static org.graalvm.compiler.core.common.GraalOptions.HotSpotPrintInlining;
-import static org.graalvm.compiler.core.common.GraalOptions.UseGraalInstrumentation;
-=======
->>>>>>> 39ed5ab6
 
 import java.lang.reflect.Constructor;
 import java.util.ArrayList;
@@ -371,12 +367,6 @@
                 unwindNode = (UnwindNode) duplicates.get(unwindNode);
             }
 
-<<<<<<< HEAD
-            if (UseGraalInstrumentation.getValue(graph.getOptions())) {
-                detachInstrumentation(invoke);
-            }
-=======
->>>>>>> 39ed5ab6
             finishInlining(invoke, graph, firstCFGNode, returnNodes, unwindNode, inlineGraph.getAssumptions(), inlineGraph);
             GraphUtil.killCFG(invokeNode);
 
@@ -836,28 +826,7 @@
      * This method exclude InstrumentationNode from inlining heuristics.
      */
     public static int getNodeCount(StructuredGraph graph) {
-<<<<<<< HEAD
-        if (UseGraalInstrumentation.getValue(graph.getOptions())) {
-            return graph.getNodeCount() - graph.getNodes().filter(InstrumentationNode.class).count();
-        } else {
-            return graph.getNodeCount();
-        }
-    }
-
-    /**
-     * This method detach the instrumentation attached to the given Invoke. It is called when the
-     * given Invoke is inlined.
-     */
-    public static void detachInstrumentation(Invoke invoke) {
-        FixedNode invokeNode = invoke.asNode();
-        for (InstrumentationNode instrumentation : invokeNode.usages().filter(InstrumentationNode.class).snapshot()) {
-            if (instrumentation.getTarget() == invoke) {
-                instrumentation.replaceFirstInput(instrumentation.getTarget(), null);
-            }
-        }
-=======
         return graph.getNodeCount();
->>>>>>> 39ed5ab6
     }
 
 }