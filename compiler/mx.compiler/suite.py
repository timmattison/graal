suite = {
  "mxversion" : "5.210.2",
  "name" : "compiler",
  "sourceinprojectwhitelist" : [],

  "groupId" : "org.graalvm.compiler",
<<<<<<< HEAD
  "version" : "1.0.0-rc12",
  "release" : True,
=======
  "version" : "1.0.0-rc13",
  "release" : False,
>>>>>>> 7f04f2c7
  "url" : "http://www.graalvm.org/",
  "developer" : {
    "name" : "Truffle and Graal developers",
    "email" : "graalvm-users@oss.oracle.com",
    "organization" : "Graal",
    "organizationUrl" : "http://www.graalvm.org/",
  },
  "scm" : {
    "url" : "https://github.com/oracle/graal",
    "read" : "https://github.com/oracle/graal.git",
    "write" : "git@github.com:oracle/graal.git",
  },

  "imports" : {
    "suites": [
      {
        "name" : "truffle",
        "subdir": True,
        "urls" : [
          {"url" : "https://curio.ssw.jku.at/nexus/content/repositories/snapshots", "kind" : "binary"},
         ]
      },
    ]
  },

  "defaultLicense" : "GPLv2-CPE",
  "snippetsPattern" : ".*JavadocSnippets.*",

  "jdklibraries" : {
    "JVMCI_SERVICES" : {
      "path" : "lib/jvmci-services.jar",
      "sourcePath" : "lib/jvmci-services.src.zip",
      "optional" : False,
      "jdkStandardizedSince" : "9",
      "module" : "jdk.internal.vm.ci"
    },
    "JVMCI_API" : {
      "path" : "lib/jvmci/jvmci-api.jar",
      "sourcePath" : "lib/jvmci/jvmci-api.src.zip",
      "dependencies" : [
        "JVMCI_SERVICES",
      ],
      "optional" : False,
      "jdkStandardizedSince" : "9",
      "module" : "jdk.internal.vm.ci"
    },
    "JVMCI_HOTSPOT" : {
      "path" : "lib/jvmci/jvmci-hotspot.jar",
      "sourcePath" : "lib/jvmci/jvmci-hotspot.src.zip",
      "dependencies" : [
        "JVMCI_API",
      ],
      "optional" : False,
      "jdkStandardizedSince" : "9",
      "module" : "jdk.internal.vm.ci"
    },
  },

  "libraries" : {

    # ------------- Libraries -------------

    "DACAPO" : {
      "urls" : [
        "https://lafo.ssw.uni-linz.ac.at/pub/graal-external-deps/dacapo-9.12-bach-patched.jar",
      ],
      "sha1" : "e39957904b7e79caf4fa54f30e8e4ee74d4e9e37",
    },

    "DACAPO_SCALA" : {
      "urls" : [
        "https://lafo.ssw.uni-linz.ac.at/pub/graal-external-deps/dacapo-scala-0.1.0-20120216.jar",
        "http://repo.scalabench.org/snapshots/org/scalabench/benchmarks/scala-benchmark-suite/0.1.0-SNAPSHOT/scala-benchmark-suite-0.1.0-20120216.103539-3.jar",
      ],
      "sha1" : "59b64c974662b5cf9dbd3cf9045d293853dd7a51",
    },

    "DACAPO_D3S" : {
      "urls" : [
        "https://lafo.ssw.uni-linz.ac.at/pub/graal-external-deps/dacapo-9.12-d3s.jar",
        "http://d3s.mff.cuni.cz/software/benchmarking/files/dacapo-9.12-d3s.jar",
      ],
      "sha1" : "b072de027141ac81ab5d48706949fda86de62468",
    },

    "JAVA_ALLOCATION_INSTRUMENTER" : {
      "sha1" : "d0bdc21c5e6404726b102998e44c66a738897905",
      "maven" : {
        "groupId" : "com.google.code.java-allocation-instrumenter",
        "artifactId" : "java-allocation-instrumenter",
        "version" : "3.1.0",
      },
      "bootClassPathAgent" : "true",
    },

    "HCFDIS" : {
      "urls" : ["https://lafo.ssw.uni-linz.ac.at/pub/graal-external-deps/hcfdis/hcfdis-3.jar"],
      "sha1" : "a71247c6ddb90aad4abf7c77e501acc60674ef57",
    },

    "C1VISUALIZER_DIST" : {
      "urls" : ["https://lafo.ssw.uni-linz.ac.at/pub/graal-external-deps/c1visualizer/c1visualizer-1.7.zip"],
      "sha1" : "305a772ccbdc0e42dfa233b0ce6762d0dd1de6de",
    },

    "JOL_CLI" : {
      "sha1" : "45dd0cf195b16e70710a8d6d763cda614cf6f31e",
      "maven" : {
        "groupId" : "org.openjdk.jol",
        "artifactId" : "jol-cli",
        "version" : "0.9",
        "classifier" : "full",
      },
    },

    "BATIK" : {
      "sha1" : "122b87ca88e41a415cf8b523fd3d03b4325134a3",
      "urls" : ["https://lafo.ssw.uni-linz.ac.at/pub/graal-external-deps/batik-all-1.7.jar"],
    },

    "ASM5" : {
      "sha1" : "0da08b8cce7bbf903602a25a3a163ae252435795",
      "maven" : {
        "groupId" : "org.ow2.asm",
        "artifactId" : "asm",
        "version" : "5.0.4",
      },
    },

    "ASM_TREE5" : {
      "sha1" : "396ce0c07ba2b481f25a70195c7c94922f0d1b0b",
      "maven" : {
        "groupId" : "org.ow2.asm",
        "artifactId" : "asm-tree",
        "version" : "5.0.4",
      },
      "dependencies" : ["ASM5"],
    },

    "UBENCH_AGENT_DIST" : {
      "urls" : ["https://lafo.ssw.uni-linz.ac.at/pub/graal-external-deps/java-ubench-agent-2e5becaf97afcf64fd8aef3ac84fc05a3157bff5.zip"],
      "sha1" : "19087a34b80be8845e9a3e7f927ceb592de83762",
    },

    # Required to run SPECJBB2015 on JDK >=11
    "ACTIVATION_1.1.1" : {
      "sha1" : "485de3a253e23f645037828c07f1d7f1af40763a",
      "maven" : {
        "groupId" : "javax.activation",
        "artifactId" : "activation",
        "version" : "1.1.1",
      },
    },
    "JAXB_API_2.1" : {
      "sha1" : "d68570e722cffe2000358ce9c661a0b0bf1ebe11",
      "maven" : {
        "groupId" : "javax.xml.bind",
        "artifactId" : "jaxb-api",
        "version" : "2.1",
      },
    },
    "JAXB_IMPL_2.1.17" : {
      "sha1" : "26efa071c07deb2b80cd72b6567f1260a68a0da5",
      "maven" : {
        "groupId" : "com.sun.xml.bind",
        "artifactId" : "jaxb-impl",
        "version" : "2.1.17",
      },
      "dependencies": ["JAXB_API_2.1", "ACTIVATION_1.1.1"]
    }
    # /SPECJBB2015
  },

  "projects" : {

    # ------------- Graal -------------

    "org.graalvm.compiler.serviceprovider" : {
      "subDir" : "src",
      "sourceDirs" : ["src"],
      "dependencies" : ["JVMCI_SERVICES", "JVMCI_API"],
      "checkstyle" : "org.graalvm.compiler.graph",
      "javaCompliance" : "8+",
      "workingSets" : "API,Graal",
    },

    "org.graalvm.compiler.serviceprovider.jdk8" : {
      "subDir" : "src",
      "sourceDirs" : ["src"],
      "dependencies" : [
        "org.graalvm.compiler.serviceprovider",
        "JVMCI_SERVICES",
        "JVMCI_API"
      ],
      "overlayTarget" : "org.graalvm.compiler.serviceprovider",
      "checkstyle" : "org.graalvm.compiler.graph",
      "javaCompliance" : "8",
      "checkPackagePrefix" : "false",
      "workingSets" : "API,Graal",
    },

    "org.graalvm.compiler.serviceprovider.jdk9" : {
      "subDir" : "src",
      "sourceDirs" : ["src"],
      "dependencies" : ["org.graalvm.compiler.serviceprovider"],
      "uses" : [
        "org.graalvm.compiler.serviceprovider.JMXService",
        "org.graalvm.compiler.phases.common.jmx.HotSpotMBeanOperationProvider",
      ],
      "checkstyle" : "org.graalvm.compiler.graph",
      "javaCompliance" : "9+",
      "checkPackagePrefix" : "false",
      "multiReleaseJarVersion" : "9",
      "workingSets" : "API,Graal",
    },

    "org.graalvm.compiler.processor" : {
      "subDir" : "src",
      "sourceDirs" : ["src"],
      "checkstyle" : "org.graalvm.compiler.graph",
      "javaCompliance" : "8+",
      "workingSets" : "Graal,Codegen",
    },

    "org.graalvm.compiler.serviceprovider.processor" : {
      "subDir" : "src",
      "sourceDirs" : ["src"],
      "dependencies" : ["org.graalvm.compiler.processor"],
      "checkstyle" : "org.graalvm.compiler.graph",
      "javaCompliance" : "8+",
      "workingSets" : "Graal,Codegen",
    },

    "org.graalvm.compiler.options" : {
      "subDir" : "src",
      "sourceDirs" : ["src"],
      "dependencies" : [
        "JVMCI_SERVICES",
        "JVMCI_API",
        "sdk:GRAAL_SDK"
      ],
      "checkstyle" : "org.graalvm.compiler.graph",
      "uses" : ["org.graalvm.compiler.options.OptionDescriptors"],
      "javaCompliance" : "8+",
      "workingSets" : "Graal",
    },

    "org.graalvm.compiler.options.processor" : {
      "subDir" : "src",
      "sourceDirs" : ["src"],
      "dependencies" : ["org.graalvm.compiler.processor"],
      "checkstyle" : "org.graalvm.compiler.graph",
      "javaCompliance" : "8+",
      "workingSets" : "Graal,Codegen",
    },

    "org.graalvm.compiler.options.test" : {
      "subDir" : "src",
      "sourceDirs" : ["src"],
      "dependencies" : [
        "org.graalvm.compiler.options",
        "mx:JUNIT",
      ],
      "checkstyle" : "org.graalvm.compiler.graph",
      "javaCompliance" : "8+",
      "workingSets" : "Graal",
    },

    "org.graalvm.compiler.debug" : {
      "subDir" : "src",
      "sourceDirs" : ["src"],
      "checkstyle" : "org.graalvm.compiler.graph",
      "uses" : [
        "org.graalvm.compiler.debug.DebugHandlersFactory",
        "org.graalvm.compiler.debug.TTYStreamProvider",
      ],
      "dependencies" : [
        "JVMCI_API",
        "org.graalvm.compiler.serviceprovider",
        "org.graalvm.graphio",
        "org.graalvm.compiler.options"
      ],
      "annotationProcessors" : ["GRAAL_OPTIONS_PROCESSOR"],
      "javaCompliance" : "8+",
      "workingSets" : "Graal,Debug",
    },

    "org.graalvm.compiler.debug.test" : {
      "subDir" : "src",
      "sourceDirs" : ["src"],
      "dependencies" : [
        "mx:JUNIT",
        "org.graalvm.compiler.debug",
      ],
      "checkstyle" : "org.graalvm.compiler.graph",
      "javaCompliance" : "8+",
      "workingSets" : "Graal,Debug,Test",
    },

    "org.graalvm.compiler.code" : {
      "subDir" : "src",
      "sourceDirs" : ["src"],
      "dependencies" : [
        "org.graalvm.compiler.graph",
      ],
      "annotationProcessors" : ["GRAAL_SERVICEPROVIDER_PROCESSOR"],
      "checkstyle" : "org.graalvm.compiler.graph",
      "javaCompliance" : "8+",
      "workingSets" : "Graal",
    },

    "org.graalvm.graphio" : {
      "subDir" : "src",
      "sourceDirs" : ["src"],
      "checkstyle" : "org.graalvm.compiler.graph",
      "javaCompliance" : "8+",
      "workingSets" : "API,Graal",
    },

    "org.graalvm.util" : {
      "subDir" : "src",
      "sourceDirs" : ["src"],
      "dependencies" : [
        "sdk:GRAAL_SDK",
      ],
      "checkstyle" : "org.graalvm.compiler.graph",
      "javaCompliance" : "8+",
      "workingSets" : "API,Graal",
    },

    "org.graalvm.util.test" : {
      "subDir" : "src",
      "sourceDirs" : ["src"],
      "dependencies" : [
        "org.graalvm.util",
        "org.graalvm.compiler.core.test",
      ],
      "checkstyle" : "org.graalvm.compiler.graph",
      "javaCompliance" : "8+",
      "workingSets" : "API,Graal",
    },

    "org.graalvm.compiler.api.directives" : {
      "subDir" : "src",
      "sourceDirs" : ["src"],
      "checkstyle" : "org.graalvm.compiler.graph",
      "javaCompliance" : "8+",
      "workingSets" : "API,Graal",
    },

    "org.graalvm.compiler.api.directives.test" : {
      "subDir" : "src",
      "sourceDirs" : ["src"],
      "checkstyle" : "org.graalvm.compiler.graph",
      "dependencies" : [
        "org.graalvm.compiler.core.test",
        "JVMCI_HOTSPOT",
      ],
      "javaCompliance" : "8+",
      "workingSets" : "API,Graal",
    },

    "org.graalvm.compiler.api.runtime" : {
      "subDir" : "src",
      "sourceDirs" : ["src"],
      "dependencies" : [
        "JVMCI_API",
      ],
      "checkstyle" : "org.graalvm.compiler.graph",
      "javaCompliance" : "8+",
      "workingSets" : "API,Graal",
    },

    "org.graalvm.compiler.api.test" : {
      "subDir" : "src",
      "sourceDirs" : ["src"],
      "dependencies" : [
        "mx:JUNIT",
        "JVMCI_SERVICES",
        "org.graalvm.compiler.api.runtime",
      ],
      "checkstyle" : "org.graalvm.compiler.graph",
      "javaCompliance" : "8+",
      "workingSets" : "API,Graal,Test",
    },

    "org.graalvm.compiler.api.replacements" : {
      "subDir" : "src",
      "sourceDirs" : ["src"],
      "dependencies" : ["JVMCI_API"],
      "checkstyle" : "org.graalvm.compiler.graph",
      "javaCompliance" : "8+",
      "workingSets" : "API,Graal,Replacements",
    },

    "org.graalvm.compiler.hotspot" : {
      "subDir" : "src",
      "sourceDirs" : ["src"],
      "dependencies" : [
        "JVMCI_HOTSPOT",
        "org.graalvm.compiler.api.runtime",
        "org.graalvm.compiler.replacements",
        "org.graalvm.compiler.printer",
        "org.graalvm.compiler.runtime",
      ],
      "uses" : [
        "org.graalvm.compiler.hotspot.HotSpotGraalManagementRegistration",
      ],

      "checkstyle" : "org.graalvm.compiler.graph",
      "annotationProcessors" : [
        "GRAAL_NODEINFO_PROCESSOR",
        "GRAAL_COMPILER_MATCH_PROCESSOR",
        "GRAAL_REPLACEMENTS_PROCESSOR",
        "GRAAL_OPTIONS_PROCESSOR",
        "GRAAL_SERVICEPROVIDER_PROCESSOR",
      ],
      "javaCompliance" : "8+",
      "workingSets" : "Graal,HotSpot",
    },

    "org.graalvm.compiler.hotspot.jdk8" : {
      "subDir" : "src",
      "sourceDirs" : ["src"],
      "overlayTarget" : "org.graalvm.compiler.hotspot",
      "checkstyle" : "org.graalvm.compiler.graph",
      "javaCompliance" : "8",
      "workingSets" : "Graal,HotSpot",
    },

    "org.graalvm.compiler.hotspot.jdk9" : {
      "subDir" : "src",
      "sourceDirs" : ["src"],
      "dependencies": ["org.graalvm.compiler.hotspot"],
      "multiReleaseJarVersion" : "9",
      "checkstyle" : "org.graalvm.compiler.graph",
      "javaCompliance" : "9+",
      "workingSets" : "Graal,HotSpot",
    },

    "org.graalvm.compiler.hotspot.jdk11" : {
      "subDir" : "src",
      "sourceDirs" : ["src"],
      "dependencies": ["org.graalvm.compiler.hotspot"],
      "multiReleaseJarVersion" : "11",
      "checkstyle" : "org.graalvm.compiler.graph",
      "javaCompliance" : "11+",
      "workingSets" : "Graal,HotSpot",
    },

    "org.graalvm.compiler.hotspot.jdk12" : {
      "subDir" : "src",
      "sourceDirs" : ["src"],
      "dependencies": ["org.graalvm.compiler.hotspot"],
      "multiReleaseJarVersion" : "12",
      "checkstyle" : "org.graalvm.compiler.graph",
      "javaCompliance" : "12+",
      "workingSets" : "Graal,HotSpot",
    },

    "org.graalvm.compiler.hotspot.management" : {
      "subDir" : "src",
      "sourceDirs" : ["src"],
      "dependencies" : [
        "org.graalvm.compiler.hotspot",
      ],
      "checkstyle" : "org.graalvm.compiler.graph",
      "annotationProcessors" : [
        "GRAAL_SERVICEPROVIDER_PROCESSOR",
      ],
      "javaCompliance" : "8+",
      "workingSets" : "Graal,HotSpot",
    },

    "org.graalvm.compiler.hotspot.management.jdk11" : {
      "subDir" : "src",
      "sourceDirs" : ["src"],
      "dependencies" : [
        "org.graalvm.compiler.serviceprovider.jdk9",
        "org.graalvm.compiler.hotspot.management",
      ],
      "imports" : [
        "java.management",
      ],
      "multiReleaseJarVersion" : "11",
      "checkstyle" : "org.graalvm.compiler.graph",
      "annotationProcessors" : [
        "GRAAL_SERVICEPROVIDER_PROCESSOR",
      ],
      "javaCompliance" : "11+",
      "workingSets" : "Graal,HotSpot",
    },

    "org.graalvm.compiler.hotspot.aarch64" : {
      "subDir" : "src",
      "sourceDirs" : ["src"],
      "dependencies" : [
        "org.graalvm.compiler.core.aarch64",
        "org.graalvm.compiler.hotspot",
        "org.graalvm.compiler.replacements.aarch64",
      ],
      "checkstyle" : "org.graalvm.compiler.graph",
      "annotationProcessors" : [
        "GRAAL_SERVICEPROVIDER_PROCESSOR",
        "GRAAL_NODEINFO_PROCESSOR"
      ],
      "javaCompliance" : "8+",
      "workingSets" : "Graal,HotSpot,AArch64",
    },

    "org.graalvm.compiler.hotspot.amd64" : {
      "subDir" : "src",
      "sourceDirs" : ["src"],
      "dependencies" : [
        "org.graalvm.compiler.core.amd64",
        "org.graalvm.compiler.hotspot",
        "org.graalvm.compiler.replacements.amd64",
      ],
      "checkstyle" : "org.graalvm.compiler.graph",
      "annotationProcessors" : [
        "GRAAL_SERVICEPROVIDER_PROCESSOR",
        "GRAAL_NODEINFO_PROCESSOR",
        "GRAAL_REPLACEMENTS_PROCESSOR",
      ],
      "javaCompliance" : "8+",
      "workingSets" : "Graal,HotSpot,AMD64",
    },

    "org.graalvm.compiler.hotspot.sparc" : {
      "subDir" : "src",
      "sourceDirs" : ["src"],
      "dependencies" : [
        "org.graalvm.compiler.hotspot",
        "org.graalvm.compiler.core.sparc",
        "org.graalvm.compiler.replacements.sparc",
      ],
      "checkstyle" : "org.graalvm.compiler.graph",
      "annotationProcessors" : ["GRAAL_SERVICEPROVIDER_PROCESSOR"],
      "javaCompliance" : "8+",
      "workingSets" : "Graal,HotSpot,SPARC",
    },

    "org.graalvm.compiler.hotspot.test" : {
      "subDir" : "src",
      "sourceDirs" : ["src"],
      "dependencies" : [
        "org.graalvm.compiler.replacements.test",
        "org.graalvm.compiler.hotspot",
      ],
      "annotationProcessors" : [
        "GRAAL_NODEINFO_PROCESSOR",
        "GRAAL_REPLACEMENTS_PROCESSOR"
      ],
      "checkstyle" : "org.graalvm.compiler.graph",
      "javaCompliance" : "8+",
      "workingSets" : "Graal,HotSpot,Test",
    },

    "org.graalvm.compiler.hotspot.jdk9.test" : {
      "testProject" : True,
      "subDir" : "src",
      "sourceDirs" : ["src"],
      "dependencies" : [
        "org.graalvm.compiler.hotspot.test"
      ],
      "checkstyle": "org.graalvm.compiler.graph",
      "javaCompliance" : "9+",
      "imports" : [
        "jdk.internal.misc",
      ],
      "workingSets" : "Graal,HotSpot,Test",
    },

    "org.graalvm.compiler.hotspot.lir.test" : {
      "subDir" : "src",
      "sourceDirs" : ["src"],
      "dependencies" : [
        "org.graalvm.compiler.hotspot",
        "org.graalvm.compiler.lir.jtt",
        "org.graalvm.compiler.lir.test",
        "JVMCI_API",
        "JVMCI_HOTSPOT",
      ],
      "checkstyle" : "org.graalvm.compiler.graph",
      "javaCompliance" : "8+",
      "workingSets" : "Graal,HotSpot,Test",
    },

    "org.graalvm.compiler.hotspot.aarch64.test" : {
      "subDir" : "src",
      "sourceDirs" : ["src"],
      "dependencies" : [
        "org.graalvm.compiler.asm.aarch64",
        "org.graalvm.compiler.hotspot.test",
      ],
      "annotationProcessors" : ["GRAAL_NODEINFO_PROCESSOR"],
      "checkstyle" : "org.graalvm.compiler.graph",
      "javaCompliance" : "8+",
      "workingSets" : "Graal,HotSpot,AArch64,Test",
    },

    "org.graalvm.compiler.hotspot.amd64.test" : {
      "subDir" : "src",
      "sourceDirs" : ["src"],
      "dependencies" : [
        "org.graalvm.compiler.asm.amd64",
        "org.graalvm.compiler.hotspot.test",
        "org.graalvm.compiler.lir.amd64",
        "org.graalvm.compiler.lir.jtt",
      ],
      "annotationProcessors" : ["GRAAL_NODEINFO_PROCESSOR"],
      "checkstyle" : "org.graalvm.compiler.graph",
      "javaCompliance" : "8+",
      "workingSets" : "Graal,HotSpot,AMD64,Test",
    },

    "org.graalvm.compiler.nodeinfo" : {
      "subDir" : "src",
      "sourceDirs" : ["src"],
      "checkstyle" : "org.graalvm.compiler.graph",
      "javaCompliance" : "8+",
      "workingSets" : "Graal,Graph",
    },

    "org.graalvm.compiler.nodeinfo.processor" : {
      "subDir" : "src",
      "sourceDirs" : ["src"],
      "dependencies" : ["org.graalvm.compiler.processor"],
      "checkstyle" : "org.graalvm.compiler.graph",
      "javaCompliance" : "8+",
      "workingSets" : "Graal,Graph",
    },

    "org.graalvm.compiler.graph" : {
      "subDir" : "src",
      "sourceDirs" : ["src"],
      "dependencies" : [
        "org.graalvm.compiler.nodeinfo",
        "org.graalvm.compiler.core.common",
        "org.graalvm.compiler.bytecode",
      ],
      "javaCompliance" : "8+",
      "checkstyleVersion" : "8.8",
      "annotationProcessors" : [
        "GRAAL_OPTIONS_PROCESSOR",
        "GRAAL_NODEINFO_PROCESSOR"
      ],
      "workingSets" : "Graal,Graph",
    },

    "org.graalvm.compiler.graph.test" : {
      "subDir" : "src",
      "sourceDirs" : ["src"],
      "checkstyle" : "org.graalvm.compiler.graph",
      "dependencies" : [
        "mx:JUNIT",
        "org.graalvm.compiler.api.test",
        "org.graalvm.compiler.graph",
        "org.graalvm.graphio",
      ],
      "annotationProcessors" : ["GRAAL_NODEINFO_PROCESSOR"],
      "javaCompliance" : "8+",
      "workingSets" : "Graal,Graph,Test",
    },

    "org.graalvm.compiler.asm" : {
      "subDir" : "src",
      "sourceDirs" : ["src"],
      "dependencies" : [
        "JVMCI_API",
        "org.graalvm.compiler.core.common"
      ],
      "checkstyle" : "org.graalvm.compiler.graph",
      "javaCompliance" : "8+",
      "workingSets" : "Graal,Assembler",
    },

    "org.graalvm.compiler.asm.aarch64" : {
      "subDir" : "src",
      "sourceDirs" : ["src"],
      "dependencies" : [
        "org.graalvm.compiler.asm",
      ],
      "checkstyle" : "org.graalvm.compiler.graph",
      "javaCompliance" : "8+",
      "workingSets" : "Graal,Assembler,AArch64",
    },

    "org.graalvm.compiler.asm.amd64" : {
      "subDir" : "src",
      "sourceDirs" : ["src"],
      "dependencies" : [
        "org.graalvm.compiler.asm",
      ],
      "checkstyle" : "org.graalvm.compiler.graph",
      "javaCompliance" : "8+",
      "workingSets" : "Graal,Assembler,AMD64",
    },

    "org.graalvm.compiler.asm.sparc" : {
      "subDir" : "src",
      "sourceDirs" : ["src"],
      "dependencies" : [
        "org.graalvm.compiler.asm",
      ],
      "checkstyle" : "org.graalvm.compiler.graph",
      "javaCompliance" : "8+",
      "workingSets" : "Graal,Assembler,SPARC",
    },

    "org.graalvm.compiler.asm.sparc.test" : {
      "subDir" : "src",
      "sourceDirs" : ["src"],
      "dependencies" : [
        "org.graalvm.compiler.asm.test",
        "org.graalvm.compiler.asm.sparc",
      ],
      "checkstyle" : "org.graalvm.compiler.graph",
      "javaCompliance" : "8+",
      "workingSets" : "Graal,Assembler,SPARC,Test",
    },

    "org.graalvm.compiler.bytecode" : {
      "subDir" : "src",
      "sourceDirs" : ["src"],
      "dependencies" : ["JVMCI_API"],
      "checkstyle" : "org.graalvm.compiler.graph",
      "javaCompliance" : "8+",
      "workingSets" : "Graal,Java",
    },

    "org.graalvm.compiler.asm.test" : {
      "subDir" : "src",
      "sourceDirs" : ["src"],
      "dependencies" : [
        "org.graalvm.compiler.api.test",
        "org.graalvm.compiler.code",
        "org.graalvm.compiler.runtime",
        "org.graalvm.compiler.test",
        "org.graalvm.compiler.debug",
      ],
      "checkstyle" : "org.graalvm.compiler.graph",
      "javaCompliance" : "8+",
      "workingSets" : "Graal,Assembler,Test",
    },

    "org.graalvm.compiler.asm.aarch64.test" : {
      "subDir" : "src",
      "sourceDirs" : ["src"],
      "dependencies" : [
        "org.graalvm.compiler.asm.test",
        "org.graalvm.compiler.asm.aarch64",
      ],
      "checkstyle" : "org.graalvm.compiler.graph",
      "javaCompliance" : "8+",
      "workingSets" : "Graal,Assembler,AArch64,Test",
    },

    "org.graalvm.compiler.asm.amd64.test" : {
      "subDir" : "src",
      "sourceDirs" : ["src"],
      "dependencies" : [
        "org.graalvm.compiler.asm.test",
        "org.graalvm.compiler.asm.amd64",
      ],
      "checkstyle" : "org.graalvm.compiler.graph",
      "javaCompliance" : "8+",
      "workingSets" : "Graal,Assembler,AMD64,Test",
    },

    "org.graalvm.compiler.lir" : {
      "subDir" : "src",
      "sourceDirs" : ["src"],
      "dependencies" : [
        "org.graalvm.compiler.asm",
        "org.graalvm.compiler.code",
      ],
      "annotationProcessors" : ["GRAAL_OPTIONS_PROCESSOR"],
      "checkstyle" : "org.graalvm.compiler.graph",
      "javaCompliance" : "8+",
      "workingSets" : "Graal,LIR",
    },

    "org.graalvm.compiler.lir.jtt" : {
      "subDir" : "src",
      "sourceDirs" : ["src"],
      "dependencies" : [
        "org.graalvm.compiler.jtt",
      ],
      "annotationProcessors" : ["GRAAL_NODEINFO_PROCESSOR"],
      "checkstyle" : "org.graalvm.compiler.graph",
      "javaCompliance" : "8+",
      "workingSets" : "Graal,LIR",
      "spotbugs" : "false",
      "testProject" : True,
    },

    "org.graalvm.compiler.lir.test" : {
      "subDir" : "src",
      "sourceDirs" : ["src"],
      "dependencies" : [
        "mx:JUNIT",
        "org.graalvm.compiler.lir",
      ],
      "checkstyle" : "org.graalvm.compiler.graph",
      "javaCompliance" : "8+",
      "workingSets" : "Graal,LIR",
    },

    "org.graalvm.compiler.lir.aarch64" : {
      "subDir" : "src",
      "sourceDirs" : ["src"],
      "dependencies" : [
        "org.graalvm.compiler.lir",
        "org.graalvm.compiler.asm.aarch64",
      ],
      "annotationProcessors" : ["GRAAL_OPTIONS_PROCESSOR"],
      "checkstyle" : "org.graalvm.compiler.graph",
      "javaCompliance" : "8+",
      "workingSets" : "Graal,LIR,AArch64",
    },

    "org.graalvm.compiler.lir.aarch64.jdk11" : {
      "subDir" : "src",
      "sourceDirs" : ["src"],
      "dependencies" : [
        "org.graalvm.compiler.lir.aarch64",
      ],
      "annotationProcessors" : ["GRAAL_OPTIONS_PROCESSOR"],
      "checkstyle" : "org.graalvm.compiler.graph",
      "javaCompliance" : "11+",
      "workingSets" : "Graal,LIR,AArch64",
      "multiReleaseJarVersion" : "11",
    },

    "org.graalvm.compiler.lir.amd64" : {
      "subDir" : "src",
      "sourceDirs" : ["src"],
      "dependencies" : [
        "org.graalvm.compiler.lir",
        "org.graalvm.compiler.asm.amd64",
      ],
      "annotationProcessors" : ["GRAAL_OPTIONS_PROCESSOR"],
      "checkstyle" : "org.graalvm.compiler.graph",
      "javaCompliance" : "8+",
      "workingSets" : "Graal,LIR,AMD64",
    },

    "org.graalvm.compiler.lir.sparc" : {
      "subDir" : "src",
      "sourceDirs" : ["src"],
      "dependencies" : [
        "org.graalvm.compiler.asm.sparc",
        "org.graalvm.compiler.lir",
      ],
      "checkstyle" : "org.graalvm.compiler.graph",
      "javaCompliance" : "8+",
      "workingSets" : "Graal,LIR,SPARC",
    },

    "org.graalvm.compiler.word" : {
      "subDir" : "src",
      "sourceDirs" : ["src"],
      "dependencies" : ["org.graalvm.compiler.nodes"],
      "checkstyle" : "org.graalvm.compiler.graph",
      "javaCompliance" : "8+",
      "annotationProcessors" : ["GRAAL_NODEINFO_PROCESSOR"],
      "workingSets" : "API,Graal",
    },

    "org.graalvm.compiler.replacements" : {
      "subDir" : "src",
      "sourceDirs" : ["src"],
      "dependencies" : [
        "org.graalvm.compiler.api.directives",
        "org.graalvm.compiler.java",
        "org.graalvm.compiler.loop.phases",
        "org.graalvm.compiler.word",
      ],
      "checkstyle" : "org.graalvm.compiler.graph",
      "javaCompliance" : "8+",
      "annotationProcessors" : [
        "GRAAL_OPTIONS_PROCESSOR",
        "GRAAL_REPLACEMENTS_PROCESSOR",
        "GRAAL_NODEINFO_PROCESSOR",
      ],
      "workingSets" : "Graal,Replacements",
    },

    "org.graalvm.compiler.replacements.aarch64" : {
      "subDir" : "src",
      "sourceDirs" : ["src"],
      "dependencies" : [
        "org.graalvm.compiler.replacements",
        "org.graalvm.compiler.lir.aarch64",
      ],
      "checkstyle" : "org.graalvm.compiler.graph",
      "javaCompliance" : "8+",
      "annotationProcessors" : [
        "GRAAL_NODEINFO_PROCESSOR",
        "GRAAL_REPLACEMENTS_PROCESSOR",
      ],
      "workingSets" : "Graal,Replacements,AArch64",
    },

    "org.graalvm.compiler.replacements.amd64" : {
      "subDir" : "src",
      "sourceDirs" : ["src"],
      "dependencies" : [
        "org.graalvm.compiler.replacements",
        "org.graalvm.compiler.lir.amd64",
      ],
      "checkstyle" : "org.graalvm.compiler.graph",
      "javaCompliance" : "8+",
      "annotationProcessors" : [
        "GRAAL_NODEINFO_PROCESSOR",
        "GRAAL_REPLACEMENTS_PROCESSOR",
      ],
      "workingSets" : "Graal,Replacements,AMD64",
    },

    "org.graalvm.compiler.replacements.sparc" : {
      "subDir" : "src",
      "sourceDirs" : ["src"],
      "dependencies" : [
        "org.graalvm.compiler.replacements",
      ],
      "checkstyle" : "org.graalvm.compiler.graph",
      "javaCompliance" : "8+",
      "workingSets" : "Graal,Replacements,SPARC",
    },

    "org.graalvm.compiler.replacements.test" : {
      "subDir" : "src",
      "sourceDirs" : ["src"],
      "dependencies" : [
        "org.graalvm.compiler.core.test",
        "org.graalvm.compiler.replacements.amd64",
      ],
      "annotationProcessors" : [
        "GRAAL_NODEINFO_PROCESSOR",
        "GRAAL_REPLACEMENTS_PROCESSOR"
      ],
      "checkstyle" : "org.graalvm.compiler.graph",
      "javaCompliance" : "8+",
      "workingSets" : "Graal,Replacements,Test",
      "jacoco" : "exclude",
    },

    "org.graalvm.compiler.replacements.jdk9.test" : {
      "testProject" : True,
      "subDir" : "src",
      "sourceDirs" : ["src"],
      "dependencies" : [
        "org.graalvm.compiler.replacements.test"
      ],
      "checkstyle": "org.graalvm.compiler.graph",
      "javaCompliance" : "9+",
      "imports" : [
        "jdk.internal.misc",
      ],
    },

    "org.graalvm.compiler.replacements.jdk9_11.test" : {
      "testProject" : True,
      "subDir" : "src",
      "sourceDirs" : ["src"],
      "dependencies" : [
        "org.graalvm.compiler.replacements.test"
      ],
      "checkstyle": "org.graalvm.compiler.graph",
      "javaCompliance" : "9..11",
      "imports" : [
        "jdk.internal.misc",
      ],
    },

    "org.graalvm.compiler.replacements.jdk12.test" : {
      "testProject" : True,
      "subDir" : "src",
      "sourceDirs" : ["src"],
      "dependencies" : [
        "org.graalvm.compiler.replacements.test"
      ],
      "checkstyle": "org.graalvm.compiler.graph",
      "javaCompliance" : "12+",
      "imports" : [
        "jdk.internal.misc",
      ],
    },

    "org.graalvm.compiler.replacements.processor" : {
      "subDir" : "src",
      "sourceDirs" : ["src"],
      "dependencies" : ["org.graalvm.compiler.processor"],
      "checkstyle" : "org.graalvm.compiler.graph",
      "javaCompliance" : "8+",
      "workingSets" : "Graal,Replacements",
    },

    "org.graalvm.compiler.nodes" : {
      "subDir" : "src",
      "sourceDirs" : ["src"],
      "dependencies" : [
        "org.graalvm.compiler.api.replacements",
        "org.graalvm.compiler.lir",
      ],
      "checkstyle" : "org.graalvm.compiler.graph",
      "javaCompliance" : "8+",
      "annotationProcessors" : [
        "GRAAL_NODEINFO_PROCESSOR",
        "GRAAL_REPLACEMENTS_PROCESSOR",
        "GRAAL_OPTIONS_PROCESSOR"
      ],
      "workingSets" : "Graal,Graph",
    },

    "org.graalvm.compiler.nodes.test" : {
      "subDir" : "src",
      "sourceDirs" : ["src"],
      "dependencies" : ["org.graalvm.compiler.core.test"],
      "checkstyle" : "org.graalvm.compiler.graph",
      "javaCompliance" : "8+",
      "workingSets" : "Graal,Graph",
    },

    "org.graalvm.compiler.phases" : {
      "subDir" : "src",
      "sourceDirs" : ["src"],
      "dependencies" : ["org.graalvm.compiler.nodes"],
      "annotationProcessors" : ["GRAAL_OPTIONS_PROCESSOR"],
      "checkstyle" : "org.graalvm.compiler.graph",
      "javaCompliance" : "8+",
      "workingSets" : "Graal,Phases",
    },

    "org.graalvm.compiler.phases.common" : {
      "subDir" : "src",
      "sourceDirs" : ["src"],
      "dependencies" : ["org.graalvm.compiler.phases"],
      "annotationProcessors" : [
        "GRAAL_NODEINFO_PROCESSOR",
        "GRAAL_OPTIONS_PROCESSOR"
      ],
      "checkstyle" : "org.graalvm.compiler.graph",
      "javaCompliance" : "8+",
      "workingSets" : "Graal,Phases",
    },

    "org.graalvm.compiler.phases.common.test" : {
      "subDir" : "src",
      "sourceDirs" : ["src"],
      "dependencies" : [
        "org.graalvm.compiler.api.test",
        "org.graalvm.compiler.runtime",
        "mx:JUNIT",
      ],
      "checkstyle" : "org.graalvm.compiler.graph",
      "javaCompliance" : "8+",
      "workingSets" : "Graal,Test",
    },

    "org.graalvm.compiler.virtual" : {
      "subDir" : "src",
      "sourceDirs" : ["src"],
      "dependencies" : ["org.graalvm.compiler.phases.common"],
      "annotationProcessors" : [
        "GRAAL_OPTIONS_PROCESSOR",
        "GRAAL_NODEINFO_PROCESSOR"
      ],
      "checkstyle" : "org.graalvm.compiler.graph",
      "javaCompliance" : "8+",
      "workingSets" : "Graal,Phases",
    },

    "org.graalvm.compiler.virtual.bench" : {
      "subDir" : "src",
      "sourceDirs" : ["src"],
      "dependencies" : ["mx:JMH_1_21", "org.graalvm.compiler.microbenchmarks"],
      "checkstyle" : "org.graalvm.compiler.graph",
      "javaCompliance" : "8+",
      "annotationProcessors" : ["mx:JMH_1_21"],
      "spotbugsIgnoresGenerated" : True,
      "workingSets" : "Graal,Bench",
      "testProject" : True,
    },

    "org.graalvm.compiler.microbenchmarks" : {
      "subDir" : "src",
      "sourceDirs" : ["src"],
      "dependencies" : [
        "mx:JMH_1_21",
        "org.graalvm.compiler.api.test",
        "org.graalvm.compiler.java",
        "org.graalvm.compiler.runtime",
      ],
      "checkstyle" : "org.graalvm.compiler.graph",
      "javaCompliance" : "8+",
      "checkPackagePrefix" : "false",
      "annotationProcessors" : ["mx:JMH_1_21"],
      "spotbugsIgnoresGenerated" : True,
      "workingSets" : "Graal,Bench",
      "testProject" : True,
    },

    "org.graalvm.compiler.loop" : {
      "subDir" : "src",
      "sourceDirs" : ["src"],
      "dependencies" : ["org.graalvm.compiler.nodes"],
      "annotationProcessors" : ["GRAAL_OPTIONS_PROCESSOR"],
      "checkstyle" : "org.graalvm.compiler.graph",
      "javaCompliance" : "8+",
      "workingSets" : "Graal",
    },

    "org.graalvm.compiler.loop.test" : {
      "subDir" : "src",
      "sourceDirs" : ["src"],
      "dependencies" : [
        "org.graalvm.compiler.loop",
        "org.graalvm.compiler.core.test"
      ],
      "checkstyle" : "org.graalvm.compiler.graph",
      "javaCompliance" : "8+",
      "workingSets" : "Graal,Test",
    },

    "org.graalvm.compiler.loop.phases" : {
      "subDir" : "src",
      "sourceDirs" : ["src"],
      "dependencies" : [
     "org.graalvm.compiler.loop",
     "org.graalvm.compiler.phases.common",
       ],
      "annotationProcessors" : ["GRAAL_OPTIONS_PROCESSOR"],
      "checkstyle" : "org.graalvm.compiler.graph",
      "javaCompliance" : "8+",
      "workingSets" : "Graal,Phases",
    },

    "org.graalvm.compiler.core" : {
      "subDir" : "src",
      "sourceDirs" : ["src"],
      "dependencies" : [
        "org.graalvm.compiler.virtual",
        "org.graalvm.compiler.loop.phases",
      ],
      "uses" : [
        "org.graalvm.compiler.core.match.MatchStatementSet",
        "org.graalvm.compiler.hotspot.HotSpotCodeCacheListener",
      ],
      "checkstyle" : "org.graalvm.compiler.graph",
      "javaCompliance" : "8+",
      "annotationProcessors" : [
        "GRAAL_SERVICEPROVIDER_PROCESSOR",
        "GRAAL_COMPILER_MATCH_PROCESSOR",
        "GRAAL_OPTIONS_PROCESSOR",
      ],
      "workingSets" : "Graal",
    },

    "org.graalvm.compiler.core.match.processor" : {
      "subDir" : "src",
      "sourceDirs" : ["src"],
      "dependencies" : ["org.graalvm.compiler.processor"],
      "checkstyle" : "org.graalvm.compiler.graph",
      "javaCompliance" : "8+",
      "workingSets" : "Graal,Codegen",
    },

    "org.graalvm.compiler.core.aarch64" : {
      "subDir" : "src",
      "sourceDirs" : ["src"],
      "dependencies" : [
        "org.graalvm.compiler.core",
        "org.graalvm.compiler.lir.aarch64",
        "org.graalvm.compiler.java",
      ],
      "checkstyle" : "org.graalvm.compiler.graph",
      "annotationProcessors" : [
        "GRAAL_NODEINFO_PROCESSOR",
        "GRAAL_COMPILER_MATCH_PROCESSOR",
      ],
      "javaCompliance" : "8+",
      "workingSets" : "Graal,AArch64",
    },

    "org.graalvm.compiler.core.aarch64.test" : {
      "subDir" : "src",
      "sourceDirs" : ["src"],
      "dependencies" : [
        "org.graalvm.compiler.lir.jtt",
        "org.graalvm.compiler.lir.aarch64",
        "JVMCI_HOTSPOT"
      ],
      "checkstyle" : "org.graalvm.compiler.graph",
      "javaCompliance" : "8+",
      "workingSets" : "Graal,AArch64,Test",
    },

    "org.graalvm.compiler.core.amd64" : {
      "subDir" : "src",
      "sourceDirs" : ["src"],
      "dependencies" : [
        "org.graalvm.compiler.core",
        "org.graalvm.compiler.lir.amd64",
        "org.graalvm.compiler.java",
      ],
      "checkstyle" : "org.graalvm.compiler.graph",
      "annotationProcessors" : [
        "GRAAL_NODEINFO_PROCESSOR",
        "GRAAL_COMPILER_MATCH_PROCESSOR",
        "GRAAL_OPTIONS_PROCESSOR",
      ],
      "javaCompliance" : "8+",
      "workingSets" : "Graal,AMD64",
    },

    "org.graalvm.compiler.core.amd64.test" : {
      "subDir" : "src",
      "sourceDirs" : ["src"],
      "dependencies" : [
        "org.graalvm.compiler.lir.jtt",
        "org.graalvm.compiler.lir.amd64",
        "org.graalvm.compiler.core.amd64",
        "JVMCI_HOTSPOT"
      ],
      "checkstyle" : "org.graalvm.compiler.graph",
      "javaCompliance" : "8+",
      "workingSets" : "Graal,AMD64,Test",
    },

    "org.graalvm.compiler.core.sparc" : {
      "subDir" : "src",
      "sourceDirs" : ["src"],
      "dependencies" : [
        "org.graalvm.compiler.core",
        "org.graalvm.compiler.lir.sparc",
        "org.graalvm.compiler.java"
      ],
      "checkstyle" : "org.graalvm.compiler.graph",
      "annotationProcessors" : [
        "GRAAL_NODEINFO_PROCESSOR",
        "GRAAL_COMPILER_MATCH_PROCESSOR",
      ],
      "javaCompliance" : "8+",
      "workingSets" : "Graal,SPARC",
    },

    "org.graalvm.compiler.hotspot.sparc.test" : {
      "subDir" : "src",
      "sourceDirs" : ["src"],
      "dependencies" : [
        "org.graalvm.compiler.hotspot",
        "org.graalvm.compiler.lir.jtt",
        "JVMCI_HOTSPOT"
      ],
      "checkstyle" : "org.graalvm.compiler.graph",
      "javaCompliance" : "8+",
      "workingSets" : "Graal,SPARC,Test",
    },

    "org.graalvm.compiler.runtime" : {
      "subDir" : "src",
      "sourceDirs" : ["src"],
      "dependencies" : ["org.graalvm.compiler.core"],
      "checkstyle" : "org.graalvm.compiler.graph",
      "javaCompliance" : "8+",
      "workingSets" : "Graal",
    },

    "org.graalvm.compiler.java" : {
      "subDir" : "src",
      "sourceDirs" : ["src"],
      "dependencies" : [
        "org.graalvm.compiler.phases",
      ],
      "annotationProcessors" : ["GRAAL_OPTIONS_PROCESSOR"],
      "checkstyle" : "org.graalvm.compiler.graph",
      "javaCompliance" : "8+",
      "workingSets" : "Graal,Java",
    },

    "org.graalvm.compiler.core.common" : {
      "subDir" : "src",
      "sourceDirs" : ["src"],
      "dependencies" : [
        "org.graalvm.util",
        "org.graalvm.compiler.debug",
        "sdk:GRAAL_SDK",
      ],
      "annotationProcessors" : ["GRAAL_OPTIONS_PROCESSOR"],
      "checkstyle" : "org.graalvm.compiler.graph",
      "javaCompliance" : "8+",
      "workingSets" : "Graal,Java",
    },

    "org.graalvm.compiler.printer" : {
      "subDir" : "src",
      "sourceDirs" : ["src"],
      "dependencies" : [
        "org.graalvm.compiler.core",
        "org.graalvm.compiler.java",
      ],
      "uses" : ["org.graalvm.compiler.code.DisassemblerProvider"],
      "annotationProcessors" : [
        "GRAAL_OPTIONS_PROCESSOR",
        "GRAAL_SERVICEPROVIDER_PROCESSOR"
      ],
      "checkstyle" : "org.graalvm.compiler.graph",
      "javaCompliance" : "8+",
      "workingSets" : "Graal,Graph",
    },

    "org.graalvm.compiler.test" : {
      "subDir" : "src",
      "sourceDirs" : ["src"],
      "dependencies" : [
        "org.graalvm.compiler.debug",
        "org.graalvm.util",
        "mx:JUNIT",
      ],
      "checkstyle" : "org.graalvm.compiler.graph",
      "javaCompliance" : "8+",
      "workingSets" : "Graal,Test",
    },

    "org.graalvm.compiler.core.test" : {
      "subDir" : "src",
      "sourceDirs" : ["src"],
      "dependencies" : [
        "org.graalvm.compiler.api.directives",
        "org.graalvm.compiler.java",
        "org.graalvm.compiler.test",
        "org.graalvm.compiler.runtime",
        "org.graalvm.compiler.graph.test",
        "org.graalvm.compiler.printer",
        "JAVA_ALLOCATION_INSTRUMENTER",
        "ASM_TREE5",
      ],
      "uses" : ["org.graalvm.compiler.options.OptionDescriptors"],
      "annotationProcessors" : ["GRAAL_NODEINFO_PROCESSOR"],
      "checkstyle" : "org.graalvm.compiler.graph",
      "javaCompliance" : "8+",
      "workingSets" : "Graal,Test",
      "jacoco" : "exclude",
    },

    "org.graalvm.compiler.core.jdk9.test" : {
      "subDir" : "src",
      "sourceDirs" : ["src"],
      "dependencies" : [
        "org.graalvm.compiler.core.test",
      ],
      "checkstyle" : "org.graalvm.compiler.graph",
      "javaCompliance" : "9+",
      "workingSets" : "Graal,Test",
      "jacoco" : "exclude",
      "testProject" : True,
    },

    "org.graalvm.compiler.jtt" : {
      "subDir" : "src",
      "sourceDirs" : ["src"],
      "dependencies" : [
        "org.graalvm.compiler.core.test",
      ],
      "checkstyle" : "org.graalvm.compiler.graph",
      "javaCompliance" : "8+",
      "workingSets" : "Graal,Test",
      "jacoco" : "exclude",
      "spotbugs" : "false",
      "testProject" : True,
    },

    # ------------- JDK AOT -------------

    "jdk.tools.jaotc" : {
      "subDir" : "src",
      "sourceDirs" : ["src"],
      "dependencies" : [
        "JVMCI_HOTSPOT",
        "jdk.tools.jaotc.binformat",
        "org.graalvm.compiler.asm.amd64",
        "org.graalvm.compiler.asm.aarch64",
      ],

      "checkstyle" : "org.graalvm.compiler.graph",
      "javaCompliance" : "11+",
      "workingSets" : "Graal,HotSpot",
    },

    "jdk.tools.jaotc.binformat" : {
      "subDir" : "src",
      "sourceDirs" : ["src"],
      "dependencies" : [
        "JVMCI_HOTSPOT",
        "org.graalvm.compiler.hotspot",
      ],

      "checkstyle" : "org.graalvm.compiler.graph",
      "javaCompliance" : "11+",
      "workingSets" : "Graal,HotSpot",
    },

    "jdk.tools.jaotc.test" : {
      "subDir" : "src",
      "sourceDirs" : ["src"],
      "dependencies" : [
        "jdk.tools.jaotc",
        "mx:JUNIT",
      ],
      "checkstyle" : "org.graalvm.compiler.graph",
      "javaCompliance" : "11+",
      "workingSets" : "Graal,Test",
    },

    # ------------- GraalTruffle -------------

    "org.graalvm.compiler.truffle.common" : {
      "subDir" : "src",
      "sourceDirs" : ["src"],
      "dependencies" : [
        "JVMCI_API",
        "org.graalvm.graphio",
      ],
      "checkstyle" : "org.graalvm.compiler.graph",
      "annotationProcessors" : [
      ],
      "javaCompliance" : "8+",
      "workingSets" : "Graal,Truffle",
      "jacoco" : "exclude",
    },

    "org.graalvm.compiler.truffle.common.processor" : {
      "subDir" : "src",
      "sourceDirs" : ["src"],
      "dependencies" : [
        "org.graalvm.compiler.options.processor",
      ],
      "checkstyle" : "org.graalvm.compiler.graph",
      "javaCompliance" : "8+",
      "workingSets" : "Graal,Truffle",
    },

    "org.graalvm.compiler.truffle.compiler" : {
      "subDir" : "src",
      "sourceDirs" : ["src"],
      "dependencies" : [
        "org.graalvm.compiler.truffle.common",
        "org.graalvm.compiler.core",
        "org.graalvm.compiler.replacements",
      ],
      "uses" : [
        "org.graalvm.compiler.truffle.compiler.substitutions.TruffleInvocationPluginProvider",
      ],
      "checkstyle" : "org.graalvm.compiler.graph",
      "annotationProcessors" : [
        "TRUFFLE_COMMON_PROCESSOR",
        "GRAAL_NODEINFO_PROCESSOR",
        "GRAAL_REPLACEMENTS_PROCESSOR",
        "GRAAL_OPTIONS_PROCESSOR",
        "GRAAL_SERVICEPROVIDER_PROCESSOR",
      ],
      "javaCompliance" : "8+",
      "workingSets" : "Graal,Truffle",
      "jacoco" : "exclude",
    },

    "org.graalvm.compiler.truffle.compiler.amd64" : {
      "subDir" : "src",
      "sourceDirs" : ["src"],
      "dependencies" : [
        "org.graalvm.compiler.replacements.amd64",
        "org.graalvm.compiler.truffle.compiler",
      ],
      "uses" : [
        "org.graalvm.compiler.truffle.compiler.substitutions.TruffleInvocationPluginProvider",
      ],
      "checkstyle" : "org.graalvm.compiler.graph",
      "annotationProcessors" : [
        "GRAAL_NODEINFO_PROCESSOR",
        "GRAAL_REPLACEMENTS_PROCESSOR",
        "GRAAL_OPTIONS_PROCESSOR",
        "GRAAL_SERVICEPROVIDER_PROCESSOR",
      ],
      "javaCompliance" : "8+",
      "workingSets" : "Graal,Truffle",
      "jacoco" : "exclude",
    },

    "org.graalvm.compiler.truffle.runtime.serviceprovider" : {
      "subDir" : "src",
      "sourceDirs" : ["src"],
      "dependencies" : ["JVMCI_SERVICES"],
      "checkstyle" : "org.graalvm.compiler.graph",
      "javaCompliance" : "8+",
      "workingSets" : "Graal,Truffle",
    },

    "org.graalvm.compiler.truffle.runtime.serviceprovider.jdk8" : {
      "subDir" : "src",
      "sourceDirs" : ["src"],
      "dependencies" : [
        "org.graalvm.compiler.truffle.runtime.serviceprovider",
      ],
      "overlayTarget" : "org.graalvm.compiler.truffle.runtime.serviceprovider",
      "checkstyle" : "org.graalvm.compiler.graph",
      "javaCompliance" : "8",
      "checkPackagePrefix" : "false",
      "workingSets" : "Graal,Truffle",
    },

    "org.graalvm.compiler.truffle.runtime.serviceprovider.jdk9" : {
      "subDir" : "src",
      "sourceDirs" : ["src"],
      "dependencies" : [
        "org.graalvm.compiler.truffle.runtime.serviceprovider",
      ],
      "checkstyle" : "org.graalvm.compiler.graph",
      "javaCompliance" : "9+",
      "checkPackagePrefix" : "false",
      "multiReleaseJarVersion" : "9",
      "workingSets" : "Graal,Truffle",
    },

    "org.graalvm.compiler.truffle.runtime" : {
      "subDir" : "src",
      "sourceDirs" : ["src"],
      "dependencies" : [
        "org.graalvm.compiler.truffle.common",
        "org.graalvm.compiler.truffle.runtime.serviceprovider",
        "truffle:TRUFFLE_API",
      ],
      "uses" : [
        "com.oracle.truffle.api.impl.TruffleLocator",
        "com.oracle.truffle.api.object.LayoutFactory",
        "org.graalvm.compiler.truffle.runtime.TruffleTypes",
        "org.graalvm.compiler.truffle.runtime.LoopNodeFactory",
      ],
      "checkstyle" : "org.graalvm.compiler.graph",
      "annotationProcessors" : [
        "TRUFFLE_COMMON_PROCESSOR",
        "truffle:TRUFFLE_DSL_PROCESSOR",
      ],
      "javaCompliance" : "8+",
      "workingSets" : "Graal,Truffle",
      "jacoco" : "exclude",
    },

    "org.graalvm.compiler.truffle.test" : {
      "subDir" : "src",
      "sourceDirs" : ["src"],
      "dependencies" : [
        "org.graalvm.compiler.truffle.compiler",
        "org.graalvm.compiler.truffle.compiler.amd64",
        "org.graalvm.compiler.truffle.runtime",
        "org.graalvm.compiler.core.test",
        "truffle:TRUFFLE_SL_TEST",
        "truffle:TRUFFLE_INSTRUMENT_TEST",
      ],
      "uses": [
        "org.graalvm.compiler.truffle.compiler.substitutions.TruffleInvocationPluginProvider",
      ],
      "annotationProcessors" : [
        "GRAAL_NODEINFO_PROCESSOR",
        "truffle:TRUFFLE_DSL_PROCESSOR"
      ],
      "checkstyle" : "org.graalvm.compiler.graph",
      "javaCompliance" : "8+",
      "workingSets" : "Graal,Truffle,Test",
      "jacoco" : "exclude",
    },

    "org.graalvm.compiler.truffle.common.hotspot" : {
      "subDir" : "src",
      "sourceDirs" : ["src"],
      "dependencies" : [
        "org.graalvm.compiler.truffle.common",
      ],
      "checkstyle" : "org.graalvm.compiler.graph",
      "javaCompliance" : "8+",
      "annotationProcessors" : [
        "GRAAL_OPTIONS_PROCESSOR",
      ],
      "workingSets" : "Graal,Truffle",
    },

    "org.graalvm.compiler.truffle.common.hotspot.libgraal" : {
      "subDir" : "src",
      "sourceDirs" : ["src"],
      "dependencies" : [
        "org.graalvm.compiler.truffle.common.hotspot",
      ],
      "checkstyle" : "org.graalvm.compiler.graph",
      "javaCompliance" : "8+",
      "workingSets" : "Graal,Truffle",
    },

    "org.graalvm.compiler.truffle.compiler.hotspot" : {
      "subDir" : "src",
      "sourceDirs" : ["src"],
      "dependencies" : [
        "org.graalvm.compiler.truffle.compiler",
        "org.graalvm.compiler.truffle.common.hotspot",
        "org.graalvm.compiler.hotspot",
      ],
      "uses" : [
        "org.graalvm.compiler.hotspot.HotSpotBackendFactory",
        "org.graalvm.compiler.nodes.graphbuilderconf.NodeIntrinsicPluginFactory",
        "org.graalvm.compiler.truffle.compiler.hotspot.TruffleCallBoundaryInstrumentationFactory",
      ],
      "checkstyle" : "org.graalvm.compiler.graph",
      "javaCompliance" : "8+",
      "annotationProcessors" : [
        "GRAAL_OPTIONS_PROCESSOR",
        "GRAAL_SERVICEPROVIDER_PROCESSOR"
      ],
      "workingSets" : "Graal,Truffle",
    },

    "org.graalvm.compiler.truffle.runtime.hotspot.java" : {
      "subDir" : "src",
      "sourceDirs" : ["src"],
      "dependencies" : [
        "org.graalvm.compiler.truffle.compiler.hotspot",
        "org.graalvm.compiler.truffle.runtime.hotspot",
      ],
      "checkstyle" : "org.graalvm.compiler.graph",
      "javaCompliance" : "8+",
      "annotationProcessors" : [
          "GRAAL_SERVICEPROVIDER_PROCESSOR",
      ],
      "workingSets" : "Graal,Truffle",
    },

    "org.graalvm.compiler.truffle.runtime.hotspot.libgraal" : {
      "subDir" : "src",
      "sourceDirs" : ["src"],
      "dependencies" : [
        "org.graalvm.compiler.truffle.runtime.hotspot",
        "org.graalvm.compiler.truffle.common.hotspot.libgraal",
      ],
      "checkstyle" : "org.graalvm.compiler.graph",
      "javaCompliance" : "8",
      "annotationProcessors" : [
        "truffle:TRUFFLE_DSL_PROCESSOR",
      ],
      "workingSets" : "Graal,Truffle",
    },

    "org.graalvm.compiler.truffle.compiler.hotspot.libgraal" : {
      "subDir" : "src",
      "sourceDirs" : ["src"],
      "dependencies" : [
        "org.graalvm.compiler.truffle.compiler.hotspot",
        "org.graalvm.compiler.truffle.common.hotspot.libgraal",
      ],
      "uses" : [
        "org.graalvm.compiler.hotspot.HotSpotBackendFactory",
        "org.graalvm.compiler.nodes.graphbuilderconf.NodeIntrinsicPluginFactory",
        "org.graalvm.compiler.truffle.compiler.hotspot.TruffleCallBoundaryInstrumentationFactory",
      ],
      "checkstyle" : "org.graalvm.compiler.graph",
      "javaCompliance" : "8",
      "annotationProcessors" : [
        "GRAAL_OPTIONS_PROCESSOR",
        "TRUFFLE_LIBGRAAL_PROCESSOR",
        "GRAAL_SERVICEPROVIDER_PROCESSOR"
      ],
      "workingSets" : "Graal,Truffle",
    },

    "org.graalvm.compiler.truffle.compiler.hotspot.libgraal.processor" : {
      "subDir" : "src",
      "sourceDirs" : ["src"],
      "dependencies" : [
        "org.graalvm.compiler.processor",
        "org.graalvm.compiler.truffle.common.hotspot.libgraal",
      ],
      "checkstyle" : "org.graalvm.compiler.graph",
      "javaCompliance" : "8",
      "workingSets" : "Graal,Truffle",
    },

    "org.graalvm.compiler.truffle.runtime.hotspot" : {
      "subDir" : "src",
      "sourceDirs" : ["src"],
      "dependencies" : [
        "org.graalvm.compiler.truffle.runtime",
        "org.graalvm.compiler.truffle.common.hotspot",
        "JVMCI_HOTSPOT",
      ],
      "checkstyle" : "org.graalvm.compiler.graph",
      "javaCompliance" : "8+",
      "workingSets" : "Graal,Truffle",
    },

    "org.graalvm.compiler.truffle.runtime.hotspot.jdk8" : {
      "subDir" : "src",
      "sourceDirs" : ["src"],
      "dependencies" : [
        "org.graalvm.compiler.truffle.runtime",
        "JVMCI_HOTSPOT",
      ],
      "checkPackagePrefix" : "false",
      "checkstyle" : "org.graalvm.compiler.graph",
      "javaCompliance" : "8",
      "workingSets" : "Graal,Truffle",
    },

    "org.graalvm.compiler.truffle.runtime.hotspot.jdk9" : {
      "subDir" : "src",
      "sourceDirs" : ["src"],
      "dependencies" : [
        "org.graalvm.compiler.truffle.runtime.hotspot",
        "JVMCI_HOTSPOT",
      ],
      "checkPackagePrefix" : "false",
      "checkstyle" : "org.graalvm.compiler.graph",
      "javaCompliance" : "9+",
      "multiReleaseJarVersion" : "9",
      "workingSets" : "Graal,Truffle",
    },

    "org.graalvm.compiler.truffle.compiler.hotspot.amd64" : {
      "subDir" : "src",
      "sourceDirs" : ["src"],
      "dependencies" : [
        "org.graalvm.compiler.truffle.compiler.hotspot",
        "org.graalvm.compiler.hotspot.amd64",
      ],
      "checkstyle" : "org.graalvm.compiler.graph",
      "javaCompliance" : "8+",
      "annotationProcessors" : [
        "GRAAL_SERVICEPROVIDER_PROCESSOR",
      ],
      "workingSets" : "Graal,Truffle",
    },

    "org.graalvm.compiler.truffle.compiler.hotspot.sparc" : {
      "subDir" : "src",
      "sourceDirs" : ["src"],
      "dependencies" : [
        "org.graalvm.compiler.truffle.compiler.hotspot",
        "org.graalvm.compiler.hotspot.sparc",
      ],
      "checkstyle" : "org.graalvm.compiler.graph",
      "javaCompliance" : "8+",
      "annotationProcessors" : ["GRAAL_SERVICEPROVIDER_PROCESSOR"],
      "workingSets" : "Graal,Truffle,SPARC",
    },

    "org.graalvm.compiler.truffle.compiler.hotspot.aarch64" : {
      "subDir" : "src",
      "sourceDirs" : ["src"],
      "dependencies" : [
        "org.graalvm.compiler.hotspot.aarch64",
        "org.graalvm.compiler.truffle.compiler.hotspot",
      ],
      "checkstyle" : "org.graalvm.compiler.graph",
      "javaCompliance" : "8+",
      "annotationProcessors" : ["GRAAL_SERVICEPROVIDER_PROCESSOR"],
      "workingSets" : "Graal,Truffle,AArch64",
    },

    # ------------- blackbox micro benchmarks -------------

    "org.graalvm.micro.benchmarks" : {
      "subDir" : "src",
      "sourceDirs" : ["src"],
      "dependencies" : [
        "mx:JMH_1_21",
      ],
      "checkstyle" : "org.graalvm.compiler.graph",
      "javaCompliance" : "8+",
      "checkPackagePrefix" : "false",
      "annotationProcessors" : ["mx:JMH_1_21"],
      "spotbugsIgnoresGenerated" : True,
      "workingSets" : "Graal,Bench",
      "testProject" : True,
    },


  },

  "distributions" : {

    # ------------- Distributions -------------

    "GRAAL_OPTIONS" : {
      "subDir" : "src",
      "dependencies" : ["org.graalvm.compiler.options"],
      "distDependencies" : [
        "sdk:GRAAL_SDK",
        "JVMCI_API",
      ],
      "maven": False,
    },

    "GRAAL_GRAPHIO" : {
      "subDir" : "src",
      "dependencies" : ["org.graalvm.graphio"],
      "distDependencies" : [
      ],
      "maven": False,
    },

    "GRAAL_NODEINFO" : {
      "subDir" : "src",
      "dependencies" : [
        "org.graalvm.compiler.nodeinfo",
      ],
      "maven": False,
    },

    "GRAAL_SERVICEPROVIDER" : {
      "subDir" : "src",
      "dependencies" : ["org.graalvm.compiler.serviceprovider"],
      "distDependencies" : [
        "JVMCI_SERVICES"
      ],
      "maven": False,
    },

    "GRAAL_API" : {
      "subDir" : "src",
      "dependencies" : [
        "org.graalvm.compiler.api.replacements",
        "org.graalvm.compiler.api.runtime",
        "org.graalvm.compiler.graph",
      ],
      "distDependencies" : [
        "sdk:GRAAL_SDK",
        "JVMCI_API",
        "GRAAL_GRAPHIO",
        "GRAAL_NODEINFO",
        "GRAAL_OPTIONS",
        "GRAAL_SERVICEPROVIDER",
      ],
      "maven": False,
    },

    "GRAAL_COMPILER" : {
      "subDir" : "src",
      "dependencies" : [
        "org.graalvm.compiler.core",
      ],
      "distDependencies" : [
        "GRAAL_API",
        "GRAAL_SERVICEPROVIDER",
      ],
      "maven": False,
    },

    "GRAAL_RUNTIME" : {
      "subDir" : "src",
      "dependencies" : [
        "org.graalvm.compiler.replacements",
        "org.graalvm.compiler.runtime",
        "org.graalvm.compiler.code",
        "org.graalvm.compiler.printer",
        "org.graalvm.compiler.core.aarch64",
        "org.graalvm.compiler.replacements.aarch64",
        "org.graalvm.compiler.core.amd64",
        "org.graalvm.compiler.replacements.amd64",
        "org.graalvm.compiler.core.sparc",
        "org.graalvm.compiler.replacements.sparc",
      ],
      "distDependencies" : [
        "GRAAL_API",
        "GRAAL_COMPILER",
        "GRAAL_GRAPHIO",
      ],
      "maven": False,
    },

    "GRAAL_HOTSPOT" : {
      "subDir" : "src",
      "dependencies" : [
        "org.graalvm.compiler.hotspot.aarch64",
        "org.graalvm.compiler.hotspot.amd64",
        "org.graalvm.compiler.hotspot.sparc",
        "org.graalvm.compiler.hotspot",
      ],
      "distDependencies" : [
        "JVMCI_HOTSPOT",
        "GRAAL_COMPILER",
        "GRAAL_RUNTIME",
      ],
      "maven": False,
    },

    "GRAAL_TEST" : {
      "subDir" : "src",
      "dependencies" : [
        "org.graalvm.compiler.api.test",
        "org.graalvm.compiler.api.directives.test",
        "org.graalvm.compiler.asm.sparc.test",
        "org.graalvm.compiler.asm.aarch64.test",
        "org.graalvm.compiler.asm.amd64.test",
        "org.graalvm.compiler.core.aarch64.test",
        "org.graalvm.compiler.core.amd64.test",
        "org.graalvm.compiler.debug.test",
        "org.graalvm.compiler.hotspot.aarch64.test",
        "org.graalvm.compiler.hotspot.amd64.test",
        "org.graalvm.compiler.hotspot.lir.test",
        "org.graalvm.compiler.hotspot.sparc.test",
        "org.graalvm.compiler.options.test",
        "org.graalvm.compiler.jtt",
        "org.graalvm.compiler.lir.jtt",
        "org.graalvm.compiler.lir.test",
        "org.graalvm.compiler.nodes.test",
        "org.graalvm.compiler.phases.common.test",
        "org.graalvm.compiler.truffle.test",
        "org.graalvm.util.test",
        "org.graalvm.compiler.loop.test",
        "org.graalvm.compiler.replacements.jdk9.test",
        "org.graalvm.compiler.replacements.jdk9_11.test",
        "org.graalvm.compiler.replacements.jdk12.test",
        "org.graalvm.compiler.core.jdk9.test",
        "org.graalvm.compiler.hotspot.jdk9.test",
      ],
      "distDependencies" : [
        "JVMCI_HOTSPOT",
        "GRAAL",
        "truffle:TRUFFLE_SL_TEST",
        "truffle:TRUFFLE_INSTRUMENT_TEST",
      ],
      "exclude" : [
        "mx:JUNIT",
        "JAVA_ALLOCATION_INSTRUMENTER",
      ],
      "maven": False,
    },

    "GRAAL_TRUFFLE_COMMON" : {
      "subDir" : "src",
      "dependencies" : [
        "org.graalvm.compiler.truffle.common",
      ],
      "distDependencies" : [
        "GRAAL_GRAPHIO",
      ],
      "maven": False,
    },

    "GRAAL_TRUFFLE_COMMON_HOTSPOT" : {
      "subDir" : "src",
      "dependencies" : [
        "org.graalvm.compiler.truffle.common.hotspot",
      ],
      "distDependencies" : [
        "GRAAL_RUNTIME",
        "GRAAL_TRUFFLE_COMMON",
        "truffle:TRUFFLE_API",
      ],
      "maven": False,
    },

    "GRAAL_TRUFFLE_COMMON_HOTSPOT_LIBGRAAL" : {
      "subDir" : "src",
      "dependencies" : [
        "org.graalvm.compiler.truffle.common.hotspot.libgraal",
      ],
      "distDependencies" : [
        "GRAAL_TRUFFLE_COMMON_HOTSPOT",
      ],
      "maven": False,
    },

    "GRAAL_TRUFFLE_COMPILER" : {
      "subDir" : "src",
      "dependencies" : [
        "org.graalvm.compiler.truffle.compiler",
      ],
      "distDependencies" : [
        "GRAAL_RUNTIME",
        "GRAAL_TRUFFLE_COMMON",
      ],
      "maven": False,
    },
    "GRAAL_TRUFFLE_RUNTIME" : {
      "subDir" : "src",
      "dependencies" : [
        "org.graalvm.compiler.truffle.runtime.serviceprovider",
        "org.graalvm.compiler.truffle.runtime.serviceprovider.jdk9",
        "org.graalvm.compiler.truffle.runtime",
      ],
      "distDependencies" : [
        "GRAAL_TRUFFLE_COMMON",
        "truffle:TRUFFLE_API",
      ],
      "maven": False,
    },

    "GRAAL_TRUFFLE_COMPILER_HOTSPOT" : {
      "subDir" : "src",
      "dependencies" : [
        "org.graalvm.compiler.truffle.compiler.hotspot.amd64",
        "org.graalvm.compiler.truffle.compiler.hotspot.sparc",
        "org.graalvm.compiler.truffle.compiler.hotspot.aarch64",
      ],
      "distDependencies" : [
        "GRAAL_TRUFFLE_COMMON_HOTSPOT",
        "GRAAL_RUNTIME",
        "GRAAL_HOTSPOT",
        "GRAAL_TRUFFLE_COMPILER",
      ],
      "maven": False,
    },
    "GRAAL_TRUFFLE_RUNTIME_HOTSPOT" : {
      "subDir" : "src",
      "dependencies" : [
        "org.graalvm.compiler.truffle.runtime.hotspot",
        "org.graalvm.compiler.truffle.runtime.hotspot.java",
        "org.graalvm.compiler.truffle.runtime.hotspot.libgraal",
      ],
      "distDependencies" : [
        "GRAAL_HOTSPOT",
        "GRAAL_TRUFFLE_COMMON",
        "GRAAL_TRUFFLE_COMMON_HOTSPOT",
        "GRAAL_TRUFFLE_COMMON_HOTSPOT_LIBGRAAL",
        "GRAAL_TRUFFLE_COMPILER_HOTSPOT",
        "GRAAL_TRUFFLE_RUNTIME",
        "truffle:TRUFFLE_API",
      ],
      "maven": False,
    },

    "GRAAL_TRUFFLE_COMPILER_LIBGRAAL": {
      "subDir" : "src",
      "dependencies" : [
        "org.graalvm.compiler.truffle.compiler.hotspot.amd64",
        "org.graalvm.compiler.truffle.compiler.hotspot.sparc",
        "org.graalvm.compiler.truffle.compiler.hotspot.aarch64",
        "org.graalvm.compiler.truffle.compiler.hotspot.libgraal",
      ],

      "distDependencies" : [
        "GRAAL_TRUFFLE_COMPILER_HOTSPOT",
        "GRAAL_RUNTIME",
        "GRAAL_HOTSPOT",
        "GRAAL_TRUFFLE_COMPILER",
        "GRAAL_TRUFFLE_COMMON_HOTSPOT_LIBGRAAL",
      ],
      "maven": False,
      "javaCompliance" : "8+",
    },

    "GRAAL_PROCESSOR_COMMON" : {
      "dependencies" : ["org.graalvm.compiler.processor"],
      "maven": False,
    },

    "GRAAL_OPTIONS_PROCESSOR" : {
      "subDir" : "src",
      "dependencies" : ["org.graalvm.compiler.options.processor"],
      "distDependencies" : ["GRAAL_PROCESSOR_COMMON"],
      "maven": False,
    },

    "TRUFFLE_COMMON_PROCESSOR" : {
      "subDir": "src",
      "dependencies" : ["org.graalvm.compiler.truffle.common.processor"],
      "distDependencies" : ["GRAAL_PROCESSOR_COMMON", "GRAAL_OPTIONS_PROCESSOR", "GRAAL_TRUFFLE_COMMON"],
      "maven": False,
    },

    "TRUFFLE_LIBGRAAL_PROCESSOR" : {
      "subDir" : "src",
      "dependencies" : ["org.graalvm.compiler.truffle.compiler.hotspot.libgraal.processor"],
      "distDependencies" : [
        "GRAAL_PROCESSOR_COMMON", "GRAAL_TRUFFLE_COMMON_HOTSPOT_LIBGRAAL"],
      "maven": False,
    },

    "GRAAL_SERVICEPROVIDER_PROCESSOR" : {
      "subDir" : "src",
      "dependencies" : ["org.graalvm.compiler.serviceprovider.processor"],
      "distDependencies" : ["GRAAL_PROCESSOR_COMMON"],
      "maven": False,
    },

    "GRAAL_NODEINFO_PROCESSOR" : {
      "subDir" : "src",
      "dependencies" : ["org.graalvm.compiler.nodeinfo.processor"],
      "distDependencies" : ["GRAAL_PROCESSOR_COMMON"],
      "maven": False,
    },

    "GRAAL_REPLACEMENTS_PROCESSOR" : {
      "subDir" : "src",
      "dependencies" : ["org.graalvm.compiler.replacements.processor"],
      "distDependencies" : ["GRAAL_PROCESSOR_COMMON"],
      "maven": False,
    },

    "GRAAL_COMPILER_MATCH_PROCESSOR" : {
      "subDir" : "src",
      "dependencies" : ["org.graalvm.compiler.core.match.processor"],
      "distDependencies" : ["GRAAL_PROCESSOR_COMMON"],
      "maven": False,
    },

    "GRAAL" : {
      # This distribution defines a module.
      "moduleName" : "jdk.internal.vm.compiler",
      "subDir" : "src",
      "overlaps" : [
        "GRAAL_GRAPHIO",
        "GRAAL_OPTIONS",
        "GRAAL_NODEINFO",
        "GRAAL_API",
        "GRAAL_COMPILER",
        "GRAAL_RUNTIME",
        "GRAAL_HOTSPOT",
        "GRAAL_SERVICEPROVIDER",
        "GRAAL_TRUFFLE_COMMON",
        "GRAAL_TRUFFLE_COMMON_HOTSPOT",
        "GRAAL_TRUFFLE_COMMON_HOTSPOT_LIBGRAAL",
        "GRAAL_TRUFFLE_RUNTIME",
        "GRAAL_TRUFFLE_COMPILER",
        "GRAAL_TRUFFLE_RUNTIME_HOTSPOT",
        "GRAAL_TRUFFLE_COMPILER_HOTSPOT",
      ],
      "dependencies" : [
        "org.graalvm.compiler.serviceprovider.jdk8",
        "org.graalvm.compiler.serviceprovider.jdk9",
        "org.graalvm.compiler.options",
        "org.graalvm.compiler.nodeinfo",
        "org.graalvm.compiler.api.replacements",
        "org.graalvm.compiler.api.runtime",
        "org.graalvm.compiler.graph",
        "org.graalvm.compiler.core",
        "org.graalvm.compiler.replacements",
        "org.graalvm.compiler.runtime",
        "org.graalvm.compiler.code",
        "org.graalvm.compiler.printer",
        "org.graalvm.compiler.core.aarch64",
        "org.graalvm.compiler.replacements.aarch64",
        "org.graalvm.compiler.core.amd64",
        "org.graalvm.compiler.replacements.amd64",
        "org.graalvm.compiler.core.sparc",
        "org.graalvm.compiler.replacements.sparc",
        "org.graalvm.compiler.hotspot.aarch64",
        "org.graalvm.compiler.hotspot.amd64",
        "org.graalvm.compiler.hotspot.sparc",
        "org.graalvm.compiler.hotspot",
        "org.graalvm.compiler.hotspot.jdk8",
        "org.graalvm.compiler.hotspot.jdk9",
        "org.graalvm.compiler.hotspot.jdk11",
        "org.graalvm.compiler.hotspot.jdk12",
        "org.graalvm.compiler.lir.aarch64.jdk11",
        "org.graalvm.compiler.truffle.compiler.amd64",
        "org.graalvm.compiler.truffle.runtime.serviceprovider.jdk8",
        "org.graalvm.compiler.truffle.runtime.serviceprovider.jdk9",
        "org.graalvm.compiler.truffle.runtime.hotspot.jdk8",
        "org.graalvm.compiler.truffle.runtime.hotspot.jdk9",
        "org.graalvm.compiler.truffle.runtime.hotspot",
        "org.graalvm.compiler.truffle.runtime.hotspot.java",
        "org.graalvm.compiler.truffle.runtime.hotspot.libgraal",
        "org.graalvm.compiler.truffle.compiler.hotspot.amd64",
        "org.graalvm.compiler.truffle.compiler.hotspot.sparc",
        "org.graalvm.compiler.truffle.compiler.hotspot.aarch64",
      ],
      "distDependencies" : [
        "sdk:GRAAL_SDK",
        "truffle:TRUFFLE_API",
      ],
      "exclude" : [
        "JVMCI_SERVICES",
        "JVMCI_API",
        "JVMCI_HOTSPOT",
      ],
      "allowsJavadocWarnings": True,
      "description":  "The Graal compiler and the Graal-truffle optimizer.",
      "maven" : {
        "artifactId" : "compiler",
      },
    },

    "GRAAL_MANAGEMENT" : {
      # This distribution defines a module.
      "moduleName" : "jdk.internal.vm.compiler.management",
      "subDir" : "src",
      "dependencies" : [
        "org.graalvm.compiler.hotspot.management",
        "org.graalvm.compiler.hotspot.management.jdk11",
      ],
      "distDependencies" : [
        "GRAAL",
      ],
      "exclude" : [
        "JVMCI_SERVICES",
        "JVMCI_API",
        "JVMCI_HOTSPOT",
      ],
      "maven": False,
    },

    "JAOTC" : {
      # This distribution defines a module.
      "moduleName" : "jdk.aot",
      "subDir" : "src",
      "dependencies" : [
        "jdk.tools.jaotc",
      ],
      "distDependencies" : [
        "GRAAL",
        "GRAAL_MANAGEMENT",
      ],
      "exclude" : [
        "JVMCI_SERVICES",
        "JVMCI_API",
        "JVMCI_HOTSPOT",
      ],
      "maven": False,
    },

    "JAOTC_TEST" : {
      "subDir" : "src",
      "dependencies" : [
        "jdk.tools.jaotc.test",
      ],
      "distDependencies" : [
        "JAOTC",
      ],
      "exclude" : [
        "mx:JUNIT",
      ],
      "testDistribution" : True,
      "maven": False,
    },

    "GRAAL_COMPILER_WHITEBOX_MICRO_BENCHMARKS" : {
      "subDir" : "src",
      "dependencies" : [
        "org.graalvm.compiler.virtual.bench",
        "org.graalvm.compiler.microbenchmarks",
      ],
      "distDependencies" : [
        "GRAAL_TEST",
      ],
      "testDistribution" : True,
      "maven": False,
    },

    "GRAAL_COMPILER_MICRO_BENCHMARKS" : {
      "subDir" : "src",
      "dependencies" : ["org.graalvm.micro.benchmarks"],
      "testDistribution" : True,
      "maven": False,
    }
  },
}<|MERGE_RESOLUTION|>--- conflicted
+++ resolved
@@ -4,13 +4,8 @@
   "sourceinprojectwhitelist" : [],
 
   "groupId" : "org.graalvm.compiler",
-<<<<<<< HEAD
-  "version" : "1.0.0-rc12",
-  "release" : True,
-=======
   "version" : "1.0.0-rc13",
   "release" : False,
->>>>>>> 7f04f2c7
   "url" : "http://www.graalvm.org/",
   "developer" : {
     "name" : "Truffle and Graal developers",
